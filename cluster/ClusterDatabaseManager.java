/*
 * Copyright (C) 2021 Vaticle
 *
 * Licensed to the Apache Software Foundation (ASF) under one
 * or more contributor license agreements.  See the NOTICE file
 * distributed with this work for additional information
 * regarding copyright ownership.  The ASF licenses this file
 * to you under the Apache License, Version 2.0 (the
 * "License"); you may not use this file except in compliance
 * with the License.  You may obtain a copy of the License at
 *
 *   http://www.apache.org/licenses/LICENSE-2.0
 *
 * Unless required by applicable law or agreed to in writing,
 * software distributed under the License is distributed on an
 * "AS IS" BASIS, WITHOUT WARRANTIES OR CONDITIONS OF ANY
 * KIND, either express or implied.  See the License for the
 * specific language governing permissions and limitations
 * under the License.
 */

package com.vaticle.typedb.client.cluster;

<<<<<<< HEAD
import grakn.client.api.database.Database;
import grakn.client.api.database.DatabaseManager;
import grakn.client.common.exception.GraknClientException;
import grakn.client.common.rpc.GraknStub;
import grakn.client.core.CoreDatabaseManager;
import grakn.common.collection.Pair;
import grakn.protocol.ClusterDatabaseProto;
import org.slf4j.Logger;
import org.slf4j.LoggerFactory;
=======
import com.vaticle.typedb.client.api.database.Database;
import com.vaticle.typedb.client.api.database.DatabaseManager;
import com.vaticle.typedb.client.common.exception.TypeDBClientException;
import com.vaticle.typedb.client.core.CoreDatabaseManager;
import com.vaticle.typedb.common.collection.Pair;
import com.vaticle.typedb.protocol.ClusterDatabaseProto;
>>>>>>> 3710a576

import java.util.List;
import java.util.Map;
import java.util.function.BiFunction;

<<<<<<< HEAD
import static grakn.client.common.exception.ErrorMessage.Client.CLUSTER_ALL_NODES_FAILED;
import static grakn.client.common.exception.ErrorMessage.Client.CLUSTER_REPLICA_NOT_PRIMARY;
import static grakn.client.common.exception.ErrorMessage.Client.DB_DOES_NOT_EXIST;
import static grakn.client.common.rpc.RequestBuilder.Cluster.DatabaseManager.allReq;
import static grakn.client.common.rpc.RequestBuilder.Cluster.DatabaseManager.getReq;
import static grakn.common.collection.Collections.pair;
=======
import static com.vaticle.typedb.client.common.exception.ErrorMessage.Client.CLUSTER_ALL_NODES_FAILED;
import static com.vaticle.typedb.client.common.rpc.RequestBuilder.Cluster.DatabaseManager.allReq;
import static com.vaticle.typedb.client.common.rpc.RequestBuilder.Cluster.DatabaseManager.getReq;
import static com.vaticle.typedb.common.collection.Collections.pair;
>>>>>>> 3710a576
import static java.util.stream.Collectors.toList;
import static java.util.stream.Collectors.toMap;

public class ClusterDatabaseManager implements DatabaseManager.Cluster {

    private static final Logger LOG = LoggerFactory.getLogger(FailsafeTask.class);

    private final Map<String, CoreDatabaseManager> databaseMgrs;
    private final ClusterClient client;

    public ClusterDatabaseManager(ClusterClient client) {
        this.client = client;
        this.databaseMgrs = client.clusterNodeClients().entrySet().stream()
                .map(c -> pair(c.getKey(), c.getValue().databases()))
                .collect(toMap(Pair::first, Pair::second));
    }

    @Override
    public boolean contains(String name) {
<<<<<<< HEAD
        return failsafeTask(name, (stub, coreDbMgr) -> coreDbMgr.contains(name));
=======
        StringBuilder errors = new StringBuilder();
        for (String address : databaseMgrs.keySet()) {
            try {
                return databaseMgrs.get(address).contains(name);
            } catch (TypeDBClientException e) {
                errors.append("- ").append(address).append(": ").append(e).append("\n");
            }
        }
        throw new TypeDBClientException(CLUSTER_ALL_NODES_FAILED, errors.toString());
>>>>>>> 3710a576
    }

    @Override
    public void create(String name) {
        failsafeTask(name, (stub, coreDbMgr) -> {
            coreDbMgr.create(name);
            return null;
        });
    }

    @Override
    public Database.Cluster get(String name) {
<<<<<<< HEAD
        return failsafeTask(name, (stub, coreDbMgr) -> {
            if (contains(name)) {
                ClusterDatabaseProto.ClusterDatabaseManager.Get.Res res = stub.databasesGet(getReq(name));
                return ClusterDatabase.of(res.getDatabase(), client);
            }
            else throw new GraknClientException(DB_DOES_NOT_EXIST, name);
        });
=======
        StringBuilder errors = new StringBuilder();
        for (String address : databaseMgrs.keySet()) {
            try {
                ClusterDatabaseProto.ClusterDatabaseManager.Get.Res res = client.stub(address).databasesGet(getReq(name));
                return ClusterDatabase.of(res.getDatabase(), this);
            } catch (TypeDBClientException e) {
                errors.append("- ").append(address).append(": ").append(e).append("\n");
            }
        }
        throw new TypeDBClientException(CLUSTER_ALL_NODES_FAILED, errors.toString());
>>>>>>> 3710a576
    }

    @Override
    public List<Database.Cluster> all() {
        StringBuilder errors = new StringBuilder();
        for (String address : databaseMgrs.keySet()) {
            try {
                ClusterDatabaseProto.ClusterDatabaseManager.All.Res res = client.stub(address).databasesAll(allReq());
<<<<<<< HEAD
                return res.getDatabasesList().stream().map(db -> ClusterDatabase.of(db, client)).collect(toList());
            } catch (GraknClientException e) {
=======
                return res.getDatabasesList().stream().map(db -> ClusterDatabase.of(db, this)).collect(toList());
            } catch (TypeDBClientException e) {
>>>>>>> 3710a576
                errors.append("- ").append(address).append(": ").append(e).append("\n");
            }
        }
        throw new TypeDBClientException(CLUSTER_ALL_NODES_FAILED, errors.toString());
    }

    Map<String, CoreDatabaseManager> databaseMgrs() {
        return databaseMgrs;
    }

    private <RESULT> RESULT failsafeTask(String name, BiFunction<GraknStub.Cluster, CoreDatabaseManager, RESULT> task) {
        FailsafeTask<RESULT> failsafeTask = new FailsafeTask<RESULT>(client, name) {

            @Override
            RESULT run(ClusterDatabase.Replica replica) {
                return task.apply(client.stub(replica.address()), client.clusterNodeClient(replica.address()).databases());
            }

            @Override
            RESULT rerun(ClusterDatabase.Replica replica) {
                return run(replica);
            }
        };
        try {
            return failsafeTask.runAnyReplica();
        } catch (GraknClientException e) {
            if (CLUSTER_REPLICA_NOT_PRIMARY.equals(e.getErrorMessage())) {
                return failsafeTask.runPrimaryReplica();
            } else throw e;
        }
    }
}<|MERGE_RESOLUTION|>--- conflicted
+++ resolved
@@ -21,42 +21,26 @@
 
 package com.vaticle.typedb.client.cluster;
 
-<<<<<<< HEAD
-import grakn.client.api.database.Database;
-import grakn.client.api.database.DatabaseManager;
-import grakn.client.common.exception.GraknClientException;
-import grakn.client.common.rpc.GraknStub;
-import grakn.client.core.CoreDatabaseManager;
-import grakn.common.collection.Pair;
-import grakn.protocol.ClusterDatabaseProto;
-import org.slf4j.Logger;
-import org.slf4j.LoggerFactory;
-=======
 import com.vaticle.typedb.client.api.database.Database;
 import com.vaticle.typedb.client.api.database.DatabaseManager;
 import com.vaticle.typedb.client.common.exception.TypeDBClientException;
+import com.vaticle.typedb.client.common.rpc.TypeDBStub;
 import com.vaticle.typedb.client.core.CoreDatabaseManager;
 import com.vaticle.typedb.common.collection.Pair;
 import com.vaticle.typedb.protocol.ClusterDatabaseProto;
->>>>>>> 3710a576
+import org.slf4j.Logger;
+import org.slf4j.LoggerFactory;
 
 import java.util.List;
 import java.util.Map;
 import java.util.function.BiFunction;
 
-<<<<<<< HEAD
-import static grakn.client.common.exception.ErrorMessage.Client.CLUSTER_ALL_NODES_FAILED;
-import static grakn.client.common.exception.ErrorMessage.Client.CLUSTER_REPLICA_NOT_PRIMARY;
-import static grakn.client.common.exception.ErrorMessage.Client.DB_DOES_NOT_EXIST;
-import static grakn.client.common.rpc.RequestBuilder.Cluster.DatabaseManager.allReq;
-import static grakn.client.common.rpc.RequestBuilder.Cluster.DatabaseManager.getReq;
-import static grakn.common.collection.Collections.pair;
-=======
 import static com.vaticle.typedb.client.common.exception.ErrorMessage.Client.CLUSTER_ALL_NODES_FAILED;
+import static com.vaticle.typedb.client.common.exception.ErrorMessage.Client.CLUSTER_REPLICA_NOT_PRIMARY;
+import static com.vaticle.typedb.client.common.exception.ErrorMessage.Client.DB_DOES_NOT_EXIST;
 import static com.vaticle.typedb.client.common.rpc.RequestBuilder.Cluster.DatabaseManager.allReq;
 import static com.vaticle.typedb.client.common.rpc.RequestBuilder.Cluster.DatabaseManager.getReq;
 import static com.vaticle.typedb.common.collection.Collections.pair;
->>>>>>> 3710a576
 import static java.util.stream.Collectors.toList;
 import static java.util.stream.Collectors.toMap;
 
@@ -76,19 +60,7 @@
 
     @Override
     public boolean contains(String name) {
-<<<<<<< HEAD
         return failsafeTask(name, (stub, coreDbMgr) -> coreDbMgr.contains(name));
-=======
-        StringBuilder errors = new StringBuilder();
-        for (String address : databaseMgrs.keySet()) {
-            try {
-                return databaseMgrs.get(address).contains(name);
-            } catch (TypeDBClientException e) {
-                errors.append("- ").append(address).append(": ").append(e).append("\n");
-            }
-        }
-        throw new TypeDBClientException(CLUSTER_ALL_NODES_FAILED, errors.toString());
->>>>>>> 3710a576
     }
 
     @Override
@@ -101,26 +73,13 @@
 
     @Override
     public Database.Cluster get(String name) {
-<<<<<<< HEAD
         return failsafeTask(name, (stub, coreDbMgr) -> {
             if (contains(name)) {
                 ClusterDatabaseProto.ClusterDatabaseManager.Get.Res res = stub.databasesGet(getReq(name));
                 return ClusterDatabase.of(res.getDatabase(), client);
             }
-            else throw new GraknClientException(DB_DOES_NOT_EXIST, name);
+            else throw new TypeDBClientException(DB_DOES_NOT_EXIST, name);
         });
-=======
-        StringBuilder errors = new StringBuilder();
-        for (String address : databaseMgrs.keySet()) {
-            try {
-                ClusterDatabaseProto.ClusterDatabaseManager.Get.Res res = client.stub(address).databasesGet(getReq(name));
-                return ClusterDatabase.of(res.getDatabase(), this);
-            } catch (TypeDBClientException e) {
-                errors.append("- ").append(address).append(": ").append(e).append("\n");
-            }
-        }
-        throw new TypeDBClientException(CLUSTER_ALL_NODES_FAILED, errors.toString());
->>>>>>> 3710a576
     }
 
     @Override
@@ -129,13 +88,8 @@
         for (String address : databaseMgrs.keySet()) {
             try {
                 ClusterDatabaseProto.ClusterDatabaseManager.All.Res res = client.stub(address).databasesAll(allReq());
-<<<<<<< HEAD
                 return res.getDatabasesList().stream().map(db -> ClusterDatabase.of(db, client)).collect(toList());
-            } catch (GraknClientException e) {
-=======
-                return res.getDatabasesList().stream().map(db -> ClusterDatabase.of(db, this)).collect(toList());
             } catch (TypeDBClientException e) {
->>>>>>> 3710a576
                 errors.append("- ").append(address).append(": ").append(e).append("\n");
             }
         }
@@ -146,7 +100,7 @@
         return databaseMgrs;
     }
 
-    private <RESULT> RESULT failsafeTask(String name, BiFunction<GraknStub.Cluster, CoreDatabaseManager, RESULT> task) {
+    private <RESULT> RESULT failsafeTask(String name, BiFunction<TypeDBStub.Cluster, CoreDatabaseManager, RESULT> task) {
         FailsafeTask<RESULT> failsafeTask = new FailsafeTask<RESULT>(client, name) {
 
             @Override
@@ -161,7 +115,7 @@
         };
         try {
             return failsafeTask.runAnyReplica();
-        } catch (GraknClientException e) {
+        } catch (TypeDBClientException e) {
             if (CLUSTER_REPLICA_NOT_PRIMARY.equals(e.getErrorMessage())) {
                 return failsafeTask.runPrimaryReplica();
             } else throw e;
