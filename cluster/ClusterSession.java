--- conflicted
+++ resolved
@@ -21,38 +21,20 @@
 
 package com.vaticle.typedb.client.cluster;
 
-<<<<<<< HEAD
-import grakn.client.api.GraknOptions;
-import grakn.client.api.GraknSession;
-import grakn.client.api.GraknTransaction;
-import grakn.client.api.database.Database;
-import grakn.client.core.CoreSession;
-import org.slf4j.Logger;
-import org.slf4j.LoggerFactory;
-
-public class ClusterSession implements GraknSession {
-
-    private static final Logger LOG = LoggerFactory.getLogger(GraknSession.class);
-
-    private final ClusterClient clusterClient;
-    private final GraknOptions.Cluster options;
-    private ClusterNodeClient clusterNodeClient;
-=======
 import com.vaticle.typedb.client.api.TypeDBOptions;
 import com.vaticle.typedb.client.api.TypeDBSession;
 import com.vaticle.typedb.client.api.TypeDBTransaction;
 import com.vaticle.typedb.client.api.database.Database;
-import com.vaticle.typedb.client.core.CoreClient;
 import com.vaticle.typedb.client.core.CoreSession;
 import org.slf4j.Logger;
 import org.slf4j.LoggerFactory;
 
 public class ClusterSession implements TypeDBSession {
+
     private static final Logger LOG = LoggerFactory.getLogger(TypeDBSession.class);
     private final ClusterClient clusterClient;
     private final TypeDBOptions.Cluster options;
-    private CoreClient coreClient;
->>>>>>> 3710a576
+    private ClusterNodeClient clusterNodeClient;
     private CoreSession coreSession;
 
     public ClusterSession(ClusterClient clusterClient, String serverAddress, String database, Type type, TypeDBOptions.Cluster options) {
