#
# Licensed to the Apache Software Foundation (ASF) under one
# or more contributor license agreements.  See the NOTICE file
# distributed with this work for additional information
# regarding copyright ownership.  The ASF licenses this file
# to you under the Apache License, Version 2.0 (the
# "License"); you may not use this file except in compliance
# with the License.  You may obtain a copy of the License at
#
#   http://www.apache.org/licenses/LICENSE-2.0
#
# Unless required by applicable law or agreed to in writing,
# software distributed under the License is distributed on an
# "AS IS" BASIS, WITHOUT WARRANTIES OR CONDITIONS OF ANY
# KIND, either express or implied.  See the License for the
# specific language governing permissions and limitations
# under the License.
#

version: 2.1
commands:
  install-bazel-linux-rbe:
    steps:
      - run: curl -OL https://raw.githubusercontent.com/graknlabs/build-tools/master/ci/install-bazel-linux.sh
      - run: bash ./install-bazel-linux.sh && rm ./install-bazel-linux.sh
      - run: curl -OL https://raw.githubusercontent.com/graknlabs/build-tools/master/ci/install-bazel-rbe.sh
      - run: bash ./install-bazel-rbe.sh && rm ./install-bazel-rbe.sh

  run-bazel-rbe:
    parameters:
      command:
        type: string
    steps:
      - run: bazel run @graknlabs_build_tools//ci:run-bazel-rbe -- << parameters.command >>

  run-grakn-server:
    steps:
      - run-bazel-rbe:
          command: bazel build @graknlabs_grakn_core//:assemble-linux-targz
      - run: mkdir dist && tar -xvzf bazel-bin/external/graknlabs_grakn_core/grakn-core-all-linux.tar.gz -C ./dist/
      - run: nohup ./dist/grakn-core-all-linux/grakn server start

jobs:
  build:
    machine: true
    working_directory: ~/client-java
    steps:
      - install-bazel-linux-rbe
      - checkout
      - run-bazel-rbe:
          command: bazel build //...
      - run: bazel run @graknlabs_build_tools//unused_deps -- list

  build-checkstyle:
    machine: true
    working_directory: ~/client-java
    steps:
      - install-bazel-linux-rbe
      - checkout
      - run: bazel run @graknlabs_build_tools//checkstyle:test-coverage
      - run-bazel-rbe:
          command: bazel test $(bazel query 'kind(checkstyle_test, //...)')

  test-integration-concept:
    machine: true
    working_directory: ~/client-java
    steps:
      - install-bazel-linux-rbe
      - checkout
      - run-bazel-rbe:
          command: bazel test //test/integration/concept:concept-it --test_output=errors

  test-integration-answer:
    machine: true
    working_directory: ~/client-java
    steps:
      - install-bazel-linux-rbe
      - checkout
      - run-bazel-rbe:
          command: bazel test //test/integration/answer:answer-it --test_output=errors

  test-behaviour-connection:
    machine: true
    working_directory: ~/client-java
    steps:
      - install-bazel-linux-rbe
      - checkout
      - run-bazel-rbe:
          command: bazel test //test/behaviour/connection/keyspace:test-core --test_output=errors
      - run-bazel-rbe:
          command: bazel test //test/behaviour/connection/session:test-core --test_output=errors
      - run-bazel-rbe:
          command: bazel test //test/behaviour/connection/transaction:test-core --test_output=errors

  test-behaviour-graql-language:
    machine: true
    working_directory: ~/client-java
    steps:
      - install-bazel-linux-rbe
      - checkout
      - run-bazel-rbe:
          command: bazel test //test/behaviour/graql/language/define:test-core --test_output=errors
      - run-bazel-rbe:
          command: bazel test //test/behaviour/graql/language/undefine:test-core --test_output=errors
      - run-bazel-rbe:
          command: bazel test //test/behaviour/graql/language/insert:test-core --test_output=errors
      - run-bazel-rbe:
          command: bazel test //test/behaviour/graql/language/match:test-core --test_output=errors

  test-behaviour-graql-reasoner:
    machine: true
    working_directory: ~/client-java
    steps:
      - install-bazel-linux-rbe
      - checkout
      - run-bazel-rbe:
<<<<<<< HEAD
          command: bazel test //test/behaviour/graql/language/match:test-core --test_output=errors
=======
          command: bazel test //test/behaviour/graql/reasoner/explanation:test-core --test_output=errors
>>>>>>> aa95f521

  deploy-maven-snapshot:
    machine: true
    working_directory: ~/client-java
    steps:
      - checkout
      - install-bazel-linux-rbe
      - run: |
          export DEPLOY_MAVEN_USERNAME=$REPO_GRAKN_USERNAME
          export DEPLOY_MAVEN_PASSWORD=$REPO_GRAKN_PASSWORD
          bazel run --define version=$(git rev-parse HEAD) //:deploy-maven -- snapshot

  test-assembly:
    machine: true
    working_directory: ~/client-java
    steps:
      - install-bazel-linux-rbe
      - checkout
      - run-bazel-rbe:
          command: bazel test //test/assembly:application-e2e --test_output=errors

  test-deployment-maven:
    machine: true
    working_directory: ~/client-java
    steps:
      - checkout
      - install-bazel-linux-rbe
      - run-grakn-server
      - run: sed -i -e "s/CLIENT_JAVA_VERSION_MARKER/$CIRCLE_SHA1/g" test/deployment/pom.xml
      - run: cat test/deployment/pom.xml
      - run: cd test/deployment && mvn test

  sync-dependencies-snapshot:
    machine: true
    working_directory: ~/client-java
    steps:
      - install-bazel-linux-rbe
      - checkout
      - run: |
          export SYNC_DEPENDENCIES_TOKEN=$REPO_GITHUB_TOKEN
          bazel run @graknlabs_build_tools//ci:sync-dependencies -- \
          --source client-java@$CIRCLE_SHA1 \
          --targets console:master grakn-kgms:master

  release-approval:
    machine: true
    steps:
      - install-bazel-linux-rbe
      - checkout
      - run: |
          export RELEASE_APPROVAL_USERNAME=$REPO_GITHUB_USERNAME
          export RELEASE_APPROVAL_TOKEN=$REPO_GITHUB_TOKEN
          bazel run @graknlabs_build_tools//ci:release-approval

  release-validate:
    machine: true
    steps:
      - install-bazel-linux-rbe
      - checkout
      - run: |
          bazel run @graknlabs_build_tools//ci:release-validate-deps -- graknlabs_common graknlabs_graql graknlabs_protocol

  deploy-github:
    machine: true
    working_directory: ~/client-java
    steps:
      - install-bazel-linux-rbe
      - checkout
      - run: |
          pip install certifi
          export RELEASE_NOTES_TOKEN=$REPO_GITHUB_TOKEN
          bazel run @graknlabs_build_tools//ci:release-notes -- client-java $(cat VERSION) ./RELEASE_TEMPLATE.md
      - run: |
          export DEPLOY_GITHUB_TOKEN=$REPO_GITHUB_TOKEN
          bazel run --define version=$(cat VERSION) //:deploy-github -- $CIRCLE_SHA1

  deploy-maven-release:
    machine: true
    working_directory: ~/client-java
    steps:
      - install-bazel-linux-rbe
      - checkout
      - run: |
          export DEPLOY_MAVEN_USERNAME=$REPO_GRAKN_USERNAME
          export DEPLOY_MAVEN_PASSWORD=$REPO_GRAKN_PASSWORD
          bazel run --define version=$(cat VERSION) //:deploy-maven -- release

  sync-dependencies-release:
    machine: true
    working_directory: ~/client-java
    steps:
      - install-bazel-linux-rbe
      - checkout
      - run: |
          export SYNC_DEPENDENCIES_TOKEN=$REPO_GITHUB_TOKEN
          bazel run @graknlabs_build_tools//ci:sync-dependencies -- \
          --source client-java@$(cat VERSION) \
          --targets console:master grakn-kgms:master docs:master examples:master

  release-cleanup:
    machine: true
    steps:
      - checkout
      - run: git push --delete https://$REPO_GITHUB_TOKEN@github.com/graknlabs/client-java $CIRCLE_BRANCH

workflows:
  client-java:
    jobs:
      - build:
          filters:
            branches:
              ignore: client-java-release-branch
      - build-checkstyle:
          filters:
            branches:
              ignore: client-java-release-branch
      - test-integration-concept:
          filters:
            branches:
              ignore: client-java-release-branch
      - test-integration-answer:
          filters:
            branches:
              ignore: client-java-release-branch
      - test-behaviour-connection:
          filters:
            branches:
              ignore: client-java-release-branch
      - test-behaviour-graql-language:
          filters:
            branches:
              ignore: client-java-release-branch
      - test-behaviour-graql-reasoner:
          filters:
            branches:
              ignore: client-java-release-branch
      - test-assembly:
          filters:
            branches:
              ignore: client-java-release-branch
      - deploy-maven-snapshot:
          filters:
            branches:
              only: master
          requires:
            - build
            - build-checkstyle
<<<<<<< HEAD
            - test-concept
            - test-answer
            - test-keyspace
            - test-session
            - test-transaction
            - test-assembly
=======
            - test-integration-concept
            - test-integration-answer
            - test-behaviour-connection
            - test-behaviour-graql-language
            - test-behaviour-graql-reasoner
>>>>>>> aa95f521
      - test-deployment-maven:
          filters:
            branches:
              only: master
          requires:
            - deploy-maven-snapshot
      - sync-dependencies-snapshot:
          filters:
            branches:
              only: master
          requires:
            - test-deployment-maven
      - release-approval:
          filters:
            branches:
              only: master
          requires:
            - sync-dependencies-snapshot
  client-java-release:
    jobs:
      - release-validate:
          filters:
            branches:
              only: client-java-release-branch
      - deploy-github:
          filters:
            branches:
              only: client-java-release-branch
          requires:
            - release-validate
      - deploy-approval:
          type: approval
          requires:
            - deploy-github
      - deploy-maven-release:
          filters:
            branches:
              only: client-java-release-branch
          requires:
            - deploy-approval
      - sync-dependencies-release:
          filters:
            branches:
              only: client-java-release-branch
          requires:
            - deploy-maven-release
      - release-cleanup:
          filters:
            branches:
              only: client-java-release-branch
          requires:
            - sync-dependencies-release<|MERGE_RESOLUTION|>--- conflicted
+++ resolved
@@ -114,11 +114,7 @@
       - install-bazel-linux-rbe
       - checkout
       - run-bazel-rbe:
-<<<<<<< HEAD
-          command: bazel test //test/behaviour/graql/language/match:test-core --test_output=errors
-=======
           command: bazel test //test/behaviour/graql/reasoner/explanation:test-core --test_output=errors
->>>>>>> aa95f521
 
   deploy-maven-snapshot:
     machine: true
@@ -266,20 +262,12 @@
           requires:
             - build
             - build-checkstyle
-<<<<<<< HEAD
-            - test-concept
-            - test-answer
-            - test-keyspace
-            - test-session
-            - test-transaction
             - test-assembly
-=======
             - test-integration-concept
             - test-integration-answer
             - test-behaviour-connection
             - test-behaviour-graql-language
             - test-behaviour-graql-reasoner
->>>>>>> aa95f521
       - test-deployment-maven:
           filters:
             branches:
