--- conflicted
+++ resolved
@@ -76,24 +76,5 @@
 
 deploy_maven(
     name = "deploy-maven",
-<<<<<<< HEAD
     target = ":assemble-maven",
-)
-
-# When a Bazel build or test is executed with RBE, it will be executed using the following platform.
-# The platform is based on the standard rbe_ubuntu1604 from @bazel_toolchains,
-# but with an additional setting dockerNetwork = standard because our tests need network access
-platform(
-    name = "rbe-platform",
-    parents = ["@bazel_toolchains//configs/ubuntu16_04_clang/1.1:rbe_ubuntu1604"],
-    remote_execution_properties = """
-        {PARENT_REMOTE_EXECUTION_PROPERTIES}
-        properties: {
-          name: "dockerNetwork"
-          value: "standard"
-        }
-        """,
-=======
-    target = ":assemble-maven"
->>>>>>> 04645285
 )