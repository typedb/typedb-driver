/*
 * Licensed to the Apache Software Foundation (ASF) under one
 * or more contributor license agreements.  See the NOTICE file
 * distributed with this work for additional information
 * regarding copyright ownership.  The ASF licenses this file
 * to you under the Apache License, Version 2.0 (the
 * "License"); you may not use this file except in compliance
 * with the License.  You may obtain a copy of the License at
 *
 *   http://www.apache.org/licenses/LICENSE-2.0
 *
 * Unless required by applicable law or agreed to in writing,
 * software distributed under the License is distributed on an
 * "AS IS" BASIS, WITHOUT WARRANTIES OR CONDITIONS OF ANY
 * KIND, either express or implied.  See the License for the
 * specific language governing permissions and limitations
 * under the License.
 */

package grakn.client.rpc;

import grakn.client.GraknClient;
<<<<<<< HEAD
import grakn.client.answer.Void;
import grakn.client.concept.Concept;
import grakn.protocol.session.AnswerProto;
import graql.lang.Graql;
import graql.lang.pattern.Pattern;
import graql.lang.statement.Variable;
=======
>>>>>>> 68674397
import grakn.client.answer.Answer;
import grakn.client.answer.AnswerGroup;
import grakn.client.answer.ConceptList;
import grakn.client.answer.ConceptMap;
import grakn.client.answer.ConceptSet;
import grakn.client.answer.ConceptSetMeasure;
import grakn.client.answer.Explanation;
<<<<<<< HEAD

import grakn.client.concept.ConceptId;
=======
import grakn.client.answer.Numeric;
import grakn.client.answer.Void;
import grakn.client.concept.Concept;
import grakn.client.concept.ConceptId;
import grakn.client.concept.ConceptImpl;
import grakn.client.concept.Rule;
import grakn.protocol.session.AnswerProto;
import grakn.protocol.session.ConceptProto;
import graql.lang.Graql;
import graql.lang.pattern.Pattern;
import graql.lang.statement.Variable;
>>>>>>> 68674397

import java.text.NumberFormat;
import java.text.ParseException;
import java.util.ArrayList;
import java.util.Collections;
import java.util.HashMap;
import java.util.List;
import java.util.Map;

import static java.util.stream.Collectors.toList;
import static java.util.stream.Collectors.toSet;

/**
 * An RPC Response reader class to convert AnswerProto messages into Graql Answers.
 */
public class ResponseReader {

    @SuppressWarnings("unchecked")
    public static <T extends Answer> T answer(AnswerProto.Answer res, GraknClient.Transaction tx) {
        switch (res.getAnswerCase()) {
            case ANSWERGROUP:
                return (T) answerGroup(res.getAnswerGroup(), tx);
            case CONCEPTMAP:
                return (T) conceptMap(res.getConceptMap(), tx);
            case CONCEPTLIST:
                return (T) conceptList(res.getConceptList());
            case CONCEPTSET:
                return (T) conceptSet(res.getConceptSet());
            case CONCEPTSETMEASURE:
                return (T) conceptSetMeasure(res.getConceptSetMeasure());
            case VALUE:
                return (T) value(res.getValue());
            case VOID:
                return (T) voidAnswer(res.getVoid());
            default:
            case ANSWER_NOT_SET:
                throw new IllegalArgumentException("Unexpected " + res);
        }
    }

    public static Explanation explanation(AnswerProto.Explanation.Res res, GraknClient.Transaction tx) {
        List<ConceptMap> answers = new ArrayList<>();
        res.getExplanationList().forEach(explanationMap -> answers.add(conceptMap(explanationMap, tx)));
        ConceptProto.Concept ruleProto = res.getRule();
        Rule rule = res.hasRule() ? ConceptImpl.of(ruleProto, tx).asRule() : null;
        return new Explanation(answers, rule);
    }

    private static AnswerGroup<?> answerGroup(AnswerProto.AnswerGroup res, GraknClient.Transaction tx) {
        return new AnswerGroup(
                Concept.Local.of(res.getOwner()),
                res.getAnswersList().stream().map(answer -> answer(answer, tx)).collect(toList())
        );
    }

    private static ConceptMap conceptMap(AnswerProto.ConceptMap res, GraknClient.Transaction tx) {
        Map<Variable, Concept<?>> variableMap = new HashMap<>();
        res.getMapMap().forEach(
                (resVar, resConcept) -> variableMap.put(new Variable(resVar), Concept.Local.of(resConcept))
        );
        boolean hasExplanation = res.getHasExplanation();
        Pattern queryPattern = res.getPattern().equals("") ? null : Graql.parsePattern(res.getPattern());
        return new ConceptMap(Collections.unmodifiableMap(variableMap), queryPattern, hasExplanation, tx);
    }

    private static ConceptList conceptList(AnswerProto.ConceptList res) {
        return new ConceptList(res.getList().getIdsList().stream().map(ConceptId::of).collect(toList()));
    }

    private static ConceptSet conceptSet(AnswerProto.ConceptSet res) {
        return new ConceptSet(res.getSet().getIdsList().stream().map(ConceptId::of).collect(toSet()));
    }

    private static ConceptSetMeasure conceptSetMeasure(AnswerProto.ConceptSetMeasure res) {
        return new ConceptSetMeasure(
                res.getSet().getIdsList().stream().map(ConceptId::of).collect(toSet()),
                number(res.getMeasurement())
        );
    }

    private static Numeric value(AnswerProto.Value res) {
        return new Numeric(number(res.getNumber()));
    }

    private static Void voidAnswer(AnswerProto.Void res) {
        return new Void(res.getMessage());
    }

    private static Number number(AnswerProto.Number res) {
        try {
            return NumberFormat.getInstance().parse(res.getValue());
        } catch (ParseException e) {
            throw new RuntimeException(e);
        }
    }
}<|MERGE_RESOLUTION|>--- conflicted
+++ resolved
@@ -20,38 +20,23 @@
 package grakn.client.rpc;
 
 import grakn.client.GraknClient;
-<<<<<<< HEAD
 import grakn.client.answer.Void;
 import grakn.client.concept.Concept;
+import grakn.client.concept.ConceptId;
+import grakn.client.concept.Rule;
 import grakn.protocol.session.AnswerProto;
+import grakn.protocol.session.ConceptProto;
 import graql.lang.Graql;
 import graql.lang.pattern.Pattern;
 import graql.lang.statement.Variable;
-=======
->>>>>>> 68674397
 import grakn.client.answer.Answer;
 import grakn.client.answer.AnswerGroup;
 import grakn.client.answer.ConceptList;
 import grakn.client.answer.ConceptMap;
 import grakn.client.answer.ConceptSet;
 import grakn.client.answer.ConceptSetMeasure;
+import grakn.client.answer.Numeric;
 import grakn.client.answer.Explanation;
-<<<<<<< HEAD
-
-import grakn.client.concept.ConceptId;
-=======
-import grakn.client.answer.Numeric;
-import grakn.client.answer.Void;
-import grakn.client.concept.Concept;
-import grakn.client.concept.ConceptId;
-import grakn.client.concept.ConceptImpl;
-import grakn.client.concept.Rule;
-import grakn.protocol.session.AnswerProto;
-import grakn.protocol.session.ConceptProto;
-import graql.lang.Graql;
-import graql.lang.pattern.Pattern;
-import graql.lang.statement.Variable;
->>>>>>> 68674397
 
 import java.text.NumberFormat;
 import java.text.ParseException;
@@ -96,12 +81,12 @@
         List<ConceptMap> answers = new ArrayList<>();
         res.getExplanationList().forEach(explanationMap -> answers.add(conceptMap(explanationMap, tx)));
         ConceptProto.Concept ruleProto = res.getRule();
-        Rule rule = res.hasRule() ? ConceptImpl.of(ruleProto, tx).asRule() : null;
+        Rule rule = res.hasRule() ? Concept.of(ruleProto, tx).asRule() : null;
         return new Explanation(answers, rule);
     }
 
     private static AnswerGroup<?> answerGroup(AnswerProto.AnswerGroup res, GraknClient.Transaction tx) {
-        return new AnswerGroup(
+        return new AnswerGroup<>(
                 Concept.Local.of(res.getOwner()),
                 res.getAnswersList().stream().map(answer -> answer(answer, tx)).collect(toList())
         );
