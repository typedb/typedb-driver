/*
 * Licensed to the Apache Software Foundation (ASF) under one
 * or more contributor license agreements.  See the NOTICE file
 * distributed with this work for additional information
 * regarding copyright ownership.  The ASF licenses this file
 * to you under the Apache License, Version 2.0 (the
 * "License"); you may not use this file except in compliance
 * with the License.  You may obtain a copy of the License at
 *
 *   http://www.apache.org/licenses/LICENSE-2.0
 *
 * Unless required by applicable law or agreed to in writing,
 * software distributed under the License is distributed on an
 * "AS IS" BASIS, WITHOUT WARRANTIES OR CONDITIONS OF ANY
 * KIND, either express or implied.  See the License for the
 * specific language governing permissions and limitations
 * under the License.
 */

package grakn.client.rpc;

import com.google.protobuf.ByteString;
import grakn.client.Grakn.Session;
import grakn.client.Grakn.Transaction;
import grakn.client.GraknOptions;
import grakn.protocol.SessionProto;
import grakn.protocol.SessionServiceGrpc;
import io.grpc.ManagedChannel;

import java.util.concurrent.atomic.AtomicBoolean;

import static grakn.client.common.ProtoBuilder.options;

public class RPCSession implements Session {

<<<<<<< HEAD
    private final String database;
    private final Type type;
    private final ByteString sessionId;
    private final AtomicBoolean isOpen;
    private final SessionServiceGrpc.SessionServiceBlockingStub sessionService;
    private final ManagedChannel channel;

    RPCSession(final ManagedChannel channel, final String database, final Type type, final GraknOptions options) {
        this.database = database;
        this.type = type;
        this.channel = channel;
        sessionService = SessionServiceGrpc.newBlockingStub(channel);

        final SessionProto.Session.Open.Req openReq = SessionProto.Session.Open.Req.newBuilder()
                .setDatabase(database).setType(sessionType(type)).setOptions(options(options)).build();

        sessionId = sessionService.open(openReq).getSessionID();
        isOpen = new AtomicBoolean(true);
    }

=======
    private final String databaseName;
    private final Type type;
    private final GraknGrpc.GraknBlockingStub blockingGrpcStub;
    private final GraknGrpc.GraknStub asyncGrpcStub;
    private final ByteString sessionId;
    private final AtomicBoolean isOpen;

    RPCSession(final ManagedChannel channel, final String databaseName, final Type type, final GraknOptions options) {
        this.databaseName = databaseName;
        this.type = type;
        this.blockingGrpcStub = GraknGrpc.newBlockingStub(channel);
        this.asyncGrpcStub = GraknGrpc.newStub(channel);

        final SessionProto.Session.Open.Req openReq = SessionProto.Session.Open.Req.newBuilder()
                .setDatabase(databaseName).setType(sessionType(type)).setOptions(options(options)).build();

        sessionId = blockingGrpcStub.sessionOpen(openReq).getSessionID();
        isOpen = new AtomicBoolean(true);
    }

>>>>>>> 49cbbf23
    @Override
    public Transaction transaction(final Transaction.Type type) {
        return transaction(type, new GraknOptions());
    }

    @Override
    public Transaction transaction(final Transaction.Type type, final GraknOptions options) {
        return new RPCTransaction(this, sessionId, type, options);
    }

    @Override
    public Type type() {
        return type;
    }

    @Override
    public boolean isOpen() {
        return isOpen.get();
    }

    @Override
    public void close() {
        if (isOpen.compareAndSet(true, false)) {
<<<<<<< HEAD
            sessionService.close(SessionProto.Session.Close.Req.newBuilder().setSessionID(sessionId).build());
=======
            blockingGrpcStub.sessionClose(SessionProto.Session.Close.Req.newBuilder().setSessionID(sessionId).build());
>>>>>>> 49cbbf23
        }
    }

    @Override
    public String database() {
<<<<<<< HEAD
        return database;
=======
        return databaseName;
>>>>>>> 49cbbf23
    }

    GraknGrpc.GraknStub getAsyncGrpcStub() {
        return asyncGrpcStub;
    }

    private static SessionProto.Session.Type sessionType(final Session.Type type) {
        switch (type) {
            case DATA:
                return SessionProto.Session.Type.DATA;
            case SCHEMA:
                return SessionProto.Session.Type.SCHEMA;
            default:
                return SessionProto.Session.Type.UNRECOGNIZED;
        }
    }
}<|MERGE_RESOLUTION|>--- conflicted
+++ resolved
@@ -33,7 +33,6 @@
 
 public class RPCSession implements Session {
 
-<<<<<<< HEAD
     private final String database;
     private final Type type;
     private final ByteString sessionId;
@@ -54,28 +53,6 @@
         isOpen = new AtomicBoolean(true);
     }
 
-=======
-    private final String databaseName;
-    private final Type type;
-    private final GraknGrpc.GraknBlockingStub blockingGrpcStub;
-    private final GraknGrpc.GraknStub asyncGrpcStub;
-    private final ByteString sessionId;
-    private final AtomicBoolean isOpen;
-
-    RPCSession(final ManagedChannel channel, final String databaseName, final Type type, final GraknOptions options) {
-        this.databaseName = databaseName;
-        this.type = type;
-        this.blockingGrpcStub = GraknGrpc.newBlockingStub(channel);
-        this.asyncGrpcStub = GraknGrpc.newStub(channel);
-
-        final SessionProto.Session.Open.Req openReq = SessionProto.Session.Open.Req.newBuilder()
-                .setDatabase(databaseName).setType(sessionType(type)).setOptions(options(options)).build();
-
-        sessionId = blockingGrpcStub.sessionOpen(openReq).getSessionID();
-        isOpen = new AtomicBoolean(true);
-    }
-
->>>>>>> 49cbbf23
     @Override
     public Transaction transaction(final Transaction.Type type) {
         return transaction(type, new GraknOptions());
@@ -99,21 +76,13 @@
     @Override
     public void close() {
         if (isOpen.compareAndSet(true, false)) {
-<<<<<<< HEAD
             sessionService.close(SessionProto.Session.Close.Req.newBuilder().setSessionID(sessionId).build());
-=======
-            blockingGrpcStub.sessionClose(SessionProto.Session.Close.Req.newBuilder().setSessionID(sessionId).build());
->>>>>>> 49cbbf23
         }
     }
 
     @Override
     public String database() {
-<<<<<<< HEAD
         return database;
-=======
-        return databaseName;
->>>>>>> 49cbbf23
     }
 
     GraknGrpc.GraknStub getAsyncGrpcStub() {
