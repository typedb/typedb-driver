--- conflicted
+++ resolved
@@ -167,14 +167,10 @@
             return new Transaction.Builder(channel, this, sessionId);
         }
 
-<<<<<<< HEAD
-=======
         public boolean isOpen() {
             return isOpen;
         }
 
-        @Override
->>>>>>> f7a3a765
         public void close() {
             if (!isOpen) return;
             sessionStub.close(RequestBuilder.Session.close(sessionId));
@@ -191,34 +187,7 @@
         private final Type type;
         private final Transceiver transceiver;
 
-        public enum Type {
-            READ(0),  //Read only transaction where mutations to the graph are prohibited
-            WRITE(1); //Write transaction where the graph can be mutated
-
-            private final int type;
-
-            Type(int type) {
-                this.type = type;
-            }
-
-            public int id() {
-                return type;
-            }
-
-            @Override
-            public String toString() {
-                return this.name();
-            }
-
-            public static Type of(int value) {
-                for (Type t : Type.values()) {
-                    if (t.id() == value) return t;
-                }
-                return null;
-            }
-        }
-
-        public static class Builder {
+        public static class Builder implements grakn.core.api.Transaction.Builder {
 
             private ManagedChannel channel;
             private GraknClient.Session session;
@@ -274,14 +243,8 @@
             responseOrThrow();
         }
 
-<<<<<<< HEAD
         public Type type() {
             return type;
-=======
-        @Override // TODO: Replace return type with GraknClient.Transaction.Type once we resolve graknlabs/grakn#5289
-        public grakn.core.api.Transaction.Type type() {
-            return grakn.core.api.Transaction.Type.of(type.id());
->>>>>>> f7a3a765
         }
 
         public GraknClient.Session session() {
@@ -376,14 +339,6 @@
 
         public void close() {
             transceiver.close();
-        }
-
-<<<<<<< HEAD
-=======
-        @Override // TODO: Remove this method once we resolve graknlabs/grakn#5289
->>>>>>> f7a3a765
-        public boolean isClosed() {
-            return !transceiver.isOpen();
         }
 
         public boolean isOpen() {
@@ -426,8 +381,7 @@
         public <T extends grakn.client.concept.Type> T getType(Label label) {
             SchemaConcept concept = getSchemaConcept(label);
             if (concept == null || !concept.isType()) return null;
-            T t = (T) concept.asType();
-            return t;
+            return (T) concept.asType();
         }
 
         @Nullable
