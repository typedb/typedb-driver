/*
 * Licensed to the Apache Software Foundation (ASF) under one
 * or more contributor license agreements.  See the NOTICE file
 * distributed with this work for additional information
 * regarding copyright ownership.  The ASF licenses this file
 * to you under the Apache License, Version 2.0 (the
 * "License"); you may not use this file except in compliance
 * with the License.  You may obtain a copy of the License at
 *
 *   http://www.apache.org/licenses/LICENSE-2.0
 *
 * Unless required by applicable law or agreed to in writing,
 * software distributed under the License is distributed on an
 * "AS IS" BASIS, WITHOUT WARRANTIES OR CONDITIONS OF ANY
 * KIND, either express or implied.  See the License for the
 * specific language governing permissions and limitations
 * under the License.
 */

package grakn.client;

import com.google.common.collect.AbstractIterator;
import com.google.common.collect.ImmutableList;
import com.google.protobuf.ByteString;
import grabl.tracing.client.GrablTracingThreadStatic.ThreadTrace;
import grakn.client.answer.Answer;
import grakn.client.answer.AnswerGroup;
import grakn.client.answer.ConceptList;
import grakn.client.answer.ConceptMap;
import grakn.client.answer.ConceptSet;
import grakn.client.answer.ConceptSetMeasure;
import grakn.client.answer.Explanation;
import grakn.client.answer.Numeric;
import grakn.client.answer.Void;
import grakn.client.concept.Concept;
import grakn.client.concept.ValueType;
import grakn.client.concept.type.RoleType;
import grakn.client.concept.type.Rule;
import grakn.client.concept.ConceptIID;
import grakn.client.concept.Label;
import grakn.client.concept.type.AttributeType;
import grakn.client.concept.type.EntityType;
import grakn.client.concept.type.RelationType;
import grakn.client.concept.type.ThingType;
import grakn.client.exception.GraknClientException;
import grakn.client.rpc.RequestBuilder;
import grakn.client.rpc.ResponseReader;
import grakn.client.rpc.Transceiver;
import grakn.protocol.GraknGrpc;
import grakn.protocol.GraknGrpc.GraknBlockingStub;
import grakn.protocol.AnswerProto;
import grakn.protocol.ConceptProto;
import grakn.protocol.SessionProto;
import grakn.protocol.TransactionProto;
import graql.lang.common.GraqlToken;
import graql.lang.pattern.Pattern;
import graql.lang.query.GraqlCompute;
import graql.lang.query.GraqlDefine;
import graql.lang.query.GraqlDelete;
import graql.lang.query.GraqlGet;
import graql.lang.query.GraqlInsert;
import graql.lang.query.GraqlQuery;
import graql.lang.query.GraqlUndefine;
import io.grpc.ManagedChannel;
import io.grpc.ManagedChannelBuilder;
import io.grpc.StatusRuntimeException;

import javax.annotation.CheckReturnValue;
import javax.annotation.Nullable;
import java.io.Serializable;
import java.util.ArrayList;
import java.util.HashMap;
import java.util.List;
import java.util.Map;
import java.util.Objects;
import java.util.concurrent.Future;
import java.util.concurrent.TimeUnit;
import java.util.concurrent.TimeoutException;
import java.util.function.Consumer;
import java.util.function.Function;
import java.util.stream.Stream;
import java.util.stream.StreamSupport;

import static grabl.tracing.client.GrablTracingThreadStatic.traceOnThread;

/**
 * Entry-point which communicates with a running Grakn server using gRPC.
 */
public class GraknClient implements AutoCloseable {

    public static final String DEFAULT_URI = "localhost:48555";

    private ManagedChannel channel;
    private final String username;
    private final String password;
    private final Databases databases;

    public GraknClient() {
        this(DEFAULT_URI);
    }

    public GraknClient(String address) {
        this(address, null, null);
    }

    public GraknClient(String address, String username, String password) {
        channel = ManagedChannelBuilder.forTarget(address)
                .usePlaintext().build();
        this.username = username;
        this.password = password;
        databases = new Databases(channel);
    }

    public GraknClient overrideChannel(ManagedChannel channel) {
        this.channel = channel;
        return this;
    }

    public void close() {
        channel.shutdown();
        try {
            channel.awaitTermination(10, TimeUnit.SECONDS);
        } catch (InterruptedException e) {
            Thread.currentThread().interrupt();
        }
    }

    public boolean isOpen() {
        return !channel.isShutdown() || !channel.isTerminated();
    }

    public Session session(String database) {
        return session(database, Session.SessionType.DATA);
    }

    public Session schemaSession(String database) {
        return session(database, Session.SessionType.SCHEMA);
    }

    public Session session(String database, Session.SessionType type) {
        return new Session(channel, username, password, database, type);
    }

    public Databases databases() {
        return databases;
    }

    /**
     * @see Transaction
     * @see GraknClient
     */
    public static class Session implements AutoCloseable {

        public enum SessionType {
            DATA,
            SCHEMA;
        }

        protected ManagedChannel channel;
        private String username; // TODO: Do we need to save this? It's not used.
        private String password; // TODO: Do we need to save this? It's not used.
        protected String database;
        protected GraknBlockingStub sessionStub;
        protected ByteString sessionId;
        protected boolean isOpen;

        private Session(ManagedChannel channel, String username, String password, String database, SessionType type) {
            this.username = username;
            this.password = password;
            this.database = database;
            this.channel = channel;
            this.sessionStub = GraknGrpc.newBlockingStub(channel);

            SessionProto.Session.Open.Req.Builder open = RequestBuilder.Session.open(database).newBuilderForType();
            open.setDatabase(database);

            switch (type) {
                case DATA:
                    open.setType(SessionProto.Session.Type.DATA);
                    break;
                case SCHEMA:
                    open.setType(SessionProto.Session.Type.SCHEMA);
                    break;
                default:
                    open.setType(SessionProto.Session.Type.UNRECOGNIZED);
            }

            SessionProto.Session.Open.Res response = sessionStub.sessionOpen(open.build());
            sessionId = response.getSessionID();
            isOpen = true;
        }

        public GraknClient.Transaction.Builder transaction() {
            return new Transaction.Builder(channel, this, sessionId);
        }

        public GraknClient.Transaction transaction(Transaction.Type type) {
            return new Transaction(channel, this, sessionId, type);
        }

        public boolean isOpen() {
            return isOpen;
        }

        public void close() {
            if (!isOpen) return;
            sessionStub.sessionClose(RequestBuilder.Session.close(sessionId));
            isOpen = false;
        }

        public Database database() {
            return Database.of(database);
        }
    }

    public static class Transaction implements AutoCloseable {
        private final Session session;
        private final Type type;
        private final Transceiver transceiver;

        public static class Builder {

            private ManagedChannel channel;
            private GraknClient.Session session;
            private ByteString sessionId;

            public Builder(ManagedChannel channel, GraknClient.Session session, ByteString sessionId) {
                this.channel = channel;
                this.session = session;
                this.sessionId = sessionId;
            }

            public GraknClient.Transaction read() {
                return new GraknClient.Transaction(channel, session, sessionId, Transaction.Type.READ);
            }

            public GraknClient.Transaction write() {
                return new GraknClient.Transaction(channel, session, sessionId, Transaction.Type.WRITE);
            }
        }

        public enum Type {
            READ(0),  //Read only transaction where mutations to the graph are prohibited
            WRITE(1); //Write transaction where the graph can be mutated

            private final int type;

            Type(int type) {
                this.type = type;
            }

            public int iid() {
                return type;
            }

            @Override
            public String toString() {
                return this.name();
            }

            public static Type of(int value) {
                for (Type t : Transaction.Type.values()) {
                    if (t.type == value) return t;
                }
                return null;
            }

            public static Type of(String value) {
                for (Type t : Transaction.Type.values()) {
                    if (t.name().equalsIgnoreCase(value)) return t;
                }
                return null;
            }
        }

        private Transaction(ManagedChannel channel, Session session, ByteString sessionId, Type type) {
            try (ThreadTrace trace = traceOnThread(type == Transaction.Type.WRITE ? "tx.write" : "tx.read")) {
                this.transceiver = Transceiver.create(GraknGrpc.newStub(channel));
                this.session = session;
                this.type = type;
                sendAndReceiveOrThrow(RequestBuilder.Transaction.open(sessionId, type));
            }
        }

        public Type type() {
            return type;
        }

        public GraknClient.Session session() {
            return session;
        }

        public Database database() {
            return session.database();
        }

        public QueryFuture<List<ConceptMap>> execute(GraqlDefine query) {
            try (ThreadTrace trace = traceOnThread("tx.execute.define")) {
                return executeInternal(query, Options.DEFAULT);
            }
        }

        public QueryFuture<List<ConceptMap>> execute(GraqlUndefine query) {
            try (ThreadTrace trace = traceOnThread("tx.execute.undefine")) {
                return executeInternal(query, Options.DEFAULT);
            }
        }

        public QueryFuture<List<ConceptMap>> execute(GraqlInsert query, QueryOptions options) {
            try (ThreadTrace trace = traceOnThread("tx.execute.insert")) {
                return executeInternal(query, options);
            }
        }
        public QueryFuture<List<ConceptMap>> execute(GraqlInsert query) {
            return execute(query, Options.DEFAULT);
        }

        public QueryFuture<List<Void>> execute(GraqlDelete query, QueryOptions options) {
            try (ThreadTrace trace = traceOnThread("tx.execute.delete")) {
                return executeInternal(query, options);
            }
        }
        public QueryFuture<List<Void>> execute(GraqlDelete query) {
            return execute(query, Options.DEFAULT);
        }

        public QueryFuture<List<ConceptMap>> execute(GraqlGet query, QueryOptions options) {
            try (ThreadTrace trace = traceOnThread("tx.execute.get")) {
                return executeInternal(query, options);
            }
        }
        public QueryFuture<List<ConceptMap>> execute(GraqlGet query) {
            return execute(query, Options.DEFAULT);
        }

        public QueryFuture<Stream<ConceptMap>> stream(GraqlDefine query) {
            try (ThreadTrace trace = traceOnThread("tx.stream.define")) {
                return streamInternal(query, Options.DEFAULT);
            }
        }

        public QueryFuture<Stream<ConceptMap>> stream(GraqlUndefine query) {
            try (ThreadTrace trace = traceOnThread("tx.stream.undefine")) {
                return streamInternal(query, Options.DEFAULT);
            }
        }

        public QueryFuture<Stream<ConceptMap>> stream(GraqlInsert query, QueryOptions options) {
            try (ThreadTrace trace = traceOnThread("tx.stream.insert")) {
                return streamInternal(query, options);
            }
        }
        public QueryFuture<Stream<ConceptMap>> stream(GraqlInsert query) {
            return stream(query, Options.DEFAULT);
        }

        public QueryFuture<Stream<Void>> stream(GraqlDelete query, QueryOptions options) {
            try (ThreadTrace trace = traceOnThread("tx.stream.delete")) {
                return streamInternal(query, options);
            }
        }
        public QueryFuture<Stream<Void>> stream(GraqlDelete query) {
            return stream(query, Options.DEFAULT);
        }

        public QueryFuture<Stream<ConceptMap>> stream(GraqlGet query, QueryOptions options) {
            try (ThreadTrace trace = traceOnThread("tx.stream.get")) {
                return streamInternal(query, options);
            }
        }
        public QueryFuture<Stream<ConceptMap>> stream(GraqlGet query) {
            return stream(query, Options.DEFAULT);
        }

        // Aggregate Query

        public QueryFuture<List<Numeric>> execute(GraqlGet.Aggregate query) {
            return execute(query, Options.DEFAULT);
        }

        public QueryFuture<List<Numeric>> execute(GraqlGet.Aggregate query, QueryOptions options) {
            try (ThreadTrace trace = traceOnThread("tx.execute.get.aggregate")) {
                return executeInternal(query, options);
            }
        }

        public QueryFuture<Stream<Numeric>> stream(GraqlGet.Aggregate query) {
            return stream(query, Options.DEFAULT);
        }

        public QueryFuture<Stream<Numeric>> stream(GraqlGet.Aggregate query, QueryOptions options) {
            try (ThreadTrace trace = traceOnThread("tx.stream.get.aggregate")) {
                return streamInternal(query, options);
            }
        }

        // Group Query

        public QueryFuture<List<AnswerGroup<ConceptMap>>> execute(GraqlGet.Group query) {
            return execute(query, Options.DEFAULT);
        }

        public QueryFuture<List<AnswerGroup<ConceptMap>>> execute(GraqlGet.Group query, QueryOptions options) {
            try (ThreadTrace trace = traceOnThread("tx.execute.get.group")) {
                return executeInternal(query, options);
            }
        }

        public QueryFuture<Stream<AnswerGroup<ConceptMap>>> stream(GraqlGet.Group query) {
            return stream(query, Options.DEFAULT);
        }

        public QueryFuture<Stream<AnswerGroup<ConceptMap>>> stream(GraqlGet.Group query, QueryOptions options) {
            try (ThreadTrace trace = traceOnThread("tx.stream.get.group")) {
                return streamInternal(query, options);
            }
        }


        // Group Aggregate Query

        public QueryFuture<List<AnswerGroup<Numeric>>> execute(GraqlGet.Group.Aggregate query) {
            return execute(query, Options.DEFAULT);
        }

        public QueryFuture<List<AnswerGroup<Numeric>>> execute(GraqlGet.Group.Aggregate query, QueryOptions options) {
            try (ThreadTrace trace = traceOnThread("tx.execute.get.group.aggregate")) {
                return executeInternal(query, options);
            }
        }


        public QueryFuture<Stream<AnswerGroup<Numeric>>> stream(GraqlGet.Group.Aggregate query) {
            return stream(query, Options.DEFAULT);
        }

        public QueryFuture<Stream<AnswerGroup<Numeric>>> stream(GraqlGet.Group.Aggregate query, QueryOptions options) {
            try (ThreadTrace trace = traceOnThread("tx.stream.get.group.aggregate")) {
                return streamInternal(query, options);
            }
        }

        // Compute Query

        public QueryFuture<List<Numeric>> execute(GraqlCompute.Statistics query) {
            try (ThreadTrace trace = traceOnThread("tx.execute.compute.statistics")) {
                return executeInternal(query);
            }
        }

        public QueryFuture<Stream<Numeric>> stream(GraqlCompute.Statistics query) {
            try (ThreadTrace trace = traceOnThread("tx.stream.compute.statistics")) {
                return streamInternal(query);
            }
        }

        public QueryFuture<List<ConceptList>> execute(GraqlCompute.Path query) {
            try (ThreadTrace trace = traceOnThread("tx.execute.compute.path")) {
                return executeInternal(query);
            }
        }

        public QueryFuture<Stream<ConceptList>> stream(GraqlCompute.Path query) {
            try (ThreadTrace trace = traceOnThread("tx.stream.compute.path")) {
                return streamInternal(query);
            }
        }

        public QueryFuture<List<ConceptSetMeasure>> execute(GraqlCompute.Centrality query) {
            try (ThreadTrace trace = traceOnThread("tx.execute.compute.centrality")) {
                return executeInternal(query);
            }
        }

        public QueryFuture<Stream<ConceptSetMeasure>> stream(GraqlCompute.Centrality query) {
            try (ThreadTrace trace = traceOnThread("tx.stream.compute.centrality")) {
                return streamInternal(query);
            }
        }

        public QueryFuture<List<ConceptSet>> execute(GraqlCompute.Cluster query) {
            try (ThreadTrace trace = traceOnThread("tx.execute.compute.cluster")) {
                return executeInternal(query);
            }
        }

        public QueryFuture<Stream<ConceptSet>> stream(GraqlCompute.Cluster query) {
            try (ThreadTrace trace = traceOnThread("tx.stream.compute.cluster")) {
                return streamInternal(query);
            }
        }

        // Generic queries

        public QueryFuture<? extends List<? extends Answer>> execute(GraqlQuery query) {
            return execute(query, Options.DEFAULT);
        }

        public QueryFuture<? extends List<? extends Answer>> execute(GraqlQuery query, QueryOptions options) {
            if (query instanceof GraqlDefine) {
                return execute((GraqlDefine) query);

            } else if (query instanceof GraqlUndefine) {
                return execute((GraqlUndefine) query);

            } else if (query instanceof GraqlInsert) {
                return execute((GraqlInsert) query, options);

            } else if (query instanceof GraqlDelete) {
                return execute((GraqlDelete) query, options);

            } else if (query instanceof GraqlGet) {
                return execute((GraqlGet) query, options);

            } else if (query instanceof GraqlGet.Aggregate) {
                return execute((GraqlGet.Aggregate) query, options);

            } else if (query instanceof GraqlGet.Group.Aggregate) {
                return execute((GraqlGet.Group.Aggregate) query, options);

            } else if (query instanceof GraqlGet.Group) {
                return execute((GraqlGet.Group) query, options);

            } else if (query instanceof GraqlCompute.Statistics) {
                return execute((GraqlCompute.Statistics) query);

            } else if (query instanceof GraqlCompute.Path) {
                return execute((GraqlCompute.Path) query);

            } else if (query instanceof GraqlCompute.Centrality) {
                return execute((GraqlCompute.Centrality) query);

            } else if (query instanceof GraqlCompute.Cluster) {
                return execute((GraqlCompute.Cluster) query);

            } else {
                throw new IllegalArgumentException("Unrecognised Query object");
            }
        }

        public QueryFuture<? extends Stream<? extends Answer>> stream(GraqlQuery query) {
            return stream(query, Options.DEFAULT);
        }

        public QueryFuture<? extends Stream<? extends Answer>> stream(GraqlQuery query, QueryOptions options) {
            if (query instanceof GraqlDefine) {
                return stream((GraqlDefine) query);

            } else if (query instanceof GraqlUndefine) {
                return stream((GraqlUndefine) query);

            } else if (query instanceof GraqlInsert) {
                return stream((GraqlInsert) query, options);

            } else if (query instanceof GraqlDelete) {
                return stream((GraqlDelete) query, options);

            } else if (query instanceof GraqlGet) {
                return stream((GraqlGet) query, options);

            } else if (query instanceof GraqlGet.Aggregate) {
                return stream((GraqlGet.Aggregate) query, options);

            } else if (query instanceof GraqlGet.Group.Aggregate) {
                return stream((GraqlGet.Group.Aggregate) query, options);

            } else if (query instanceof GraqlGet.Group) {
                return stream((GraqlGet.Group) query, options);

            } else if (query instanceof GraqlCompute.Statistics) {
                return stream((GraqlCompute.Statistics) query);

            } else if (query instanceof GraqlCompute.Path) {
                return stream((GraqlCompute.Path) query);

            } else if (query instanceof GraqlCompute.Centrality) {
                return stream((GraqlCompute.Centrality) query);

            } else if (query instanceof GraqlCompute.Cluster) {
                return stream((GraqlCompute.Cluster) query);

            } else {
                throw new IllegalArgumentException("Unrecognised Query object");
            }
        }

        private <T> RPCIterator<T> getQueryIterator(GraqlQuery query, QueryOptions options) {
            return new RPCIterator<>(RequestBuilder.Transaction.query(query.toString(), options),
                    response -> ResponseReader.answer(response.getQueryIterRes().getAnswer(), this));
        }

        private <T extends Answer> QueryFuture<List<T>> executeInternal(GraqlQuery query) {
            return executeInternal(query, Options.DEFAULT);
        }

        private <T extends Answer> QueryFuture<List<T>> executeInternal(GraqlQuery query, QueryOptions options) {
            return new QueryExecuteFuture<>(getQueryIterator(query, options));
        }

        private <T extends Answer> QueryFuture<Stream<T>> streamInternal(GraqlQuery query) {
            return streamInternal(query, Options.DEFAULT);
        }

        private <T extends Answer> QueryFuture<Stream<T>> streamInternal(GraqlQuery query, QueryOptions options) {
            return new QueryStreamFuture<>(getQueryIterator(query, options));
        }

        public void close() {
            transceiver.close();
        }

        public boolean isOpen() {
            return transceiver.isOpen();
        }

        // TODO remove - backwards compatibility
        public boolean isClosed() {
            return !isOpen();
        }

        private TransactionProto.Transaction.Res sendAndReceiveOrThrow(TransactionProto.Transaction.Req request) {
            try {
                return transceiver.sendAndReceive(request);
            } catch (InterruptedException e) {
                Thread.currentThread().interrupt();
                // This is called from classes like Transaction, that impl methods which do not throw InterruptedException
                // Therefore, we have to wrap it in a RuntimeException.
                throw new RuntimeException(e);
            }
        }

        public void commit() {
            sendAndReceiveOrThrow(RequestBuilder.Transaction.commit());
            close();
        }

        public ThingType.Remote<?, ?> getRootType() {
            grakn.client.concept.type.Type.Remote<?> concept = getType(Label.of("thing")); // TODO do this properly
            if (concept instanceof ThingType.Remote) {
                return (ThingType.Remote<?, ?>) concept;
            } else {
                return null;
            }
        }

        @Nullable
        public ThingType.Remote<?, ?> getThingType(Label label) {
            grakn.client.concept.type.Type.Remote<?> concept = getType(label);
            if (concept instanceof ThingType.Remote) {
                return (ThingType.Remote<?, ?>) concept;
            } else {
                return null;
            }
        }

        @Nullable
        public EntityType.Remote getEntityType(String label) {
            grakn.client.concept.type.Type.Remote<?> concept = getType(Label.of(label));
            if (concept instanceof ThingType.Remote) {
                return (grakn.client.concept.type.EntityType.Remote) concept;
            } else {
                return null;
            }
        }

        @Nullable
        public RelationType.Remote getRelationType(String label) {
            grakn.client.concept.type.Type.Remote<?> concept = getType(Label.of(label));
            if (concept instanceof RelationType.Remote) {
                return (RelationType.Remote) concept;
            } else {
                return null;
            }
        }

        @SuppressWarnings("unchecked")
        @Nullable
        public AttributeType.Remote<?> getAttributeType(String label) {
            grakn.client.concept.type.Type.Remote<?> concept = getType(Label.of(label));
            if (concept instanceof AttributeType.Remote) {
                return (AttributeType.Remote<?>) concept;
            } else {
                return null;
            }
        }

        @Nullable
        public Rule.Remote getRule(String label) {
            grakn.client.concept.type.Type.Remote<?> concept = getType(Label.of(label));
            if (concept instanceof Rule.Remote) {
                return (Rule.Remote) concept;
            } else {
                return null;
            }
        }

        @SuppressWarnings("unchecked")
        @Nullable
        public grakn.client.concept.type.Type.Remote<?> getType(Label label) {
            TransactionProto.Transaction.Res response = sendAndReceiveOrThrow(RequestBuilder.Transaction.getType(label));
            switch (response.getGetTypeRes().getResCase()) {
                case NULL:
                    return null;
                case TYPE:
                    return Concept.Remote.of(this, response.getGetTypeRes().getType()).asSchemaConcept();
                default:
                    throw GraknClientException.resultNotPresent();
            }
        }

        public grakn.client.concept.type.Type.Remote<?> getMetaConcept() {
            return getType(Label.of(GraqlToken.Type.THING.toString()));
        }

        public RelationType.Remote getMetaRelationType() {
            return getType(Label.of(GraqlToken.Type.RELATION.toString())).asRelationType();
        }

<<<<<<< HEAD
        public RoleType.Remote getMetaRoleType() {
            return getType(Label.of(Graql.Token.Type.ROLE.toString())).asRoleType();
=======
        public RoleType.Remote getMetaRole() {
            return getType(Label.of(GraqlToken.Type.ROLE.toString())).asRole();
>>>>>>> 0d9e1371
        }

        public AttributeType.Remote<?> getMetaAttributeType() {
            return getType(Label.of(GraqlToken.Type.ATTRIBUTE.toString())).asAttributeType();
        }

        public EntityType.Remote getMetaEntityType() {
            return getType(Label.of(GraqlToken.Type.ENTITY.toString())).asEntityType();
        }

        public Rule.Remote getMetaRule() {
            return getType(Label.of(GraqlToken.Type.RULE.toString())).asRule();
        }

        @Nullable
        public Concept.Remote<?> getConcept(ConceptIID iid) {
            TransactionProto.Transaction.Res response = sendAndReceiveOrThrow(RequestBuilder.Transaction.getConcept(iid));
            switch (response.getGetConceptRes().getResCase()) {
                case NULL:
                    return null;
                case CONCEPT:
                    return Concept.Remote.of(this, response.getGetConceptRes().getConcept());
                default:
                    throw GraknClientException.resultNotPresent();
            }
        }

        public EntityType.Remote putEntityType(String label) {
            return putEntityType(Label.of(label));
        }

        public EntityType.Remote putEntityType(Label label) {
            return Concept.Remote.of(this, sendAndReceiveOrThrow(RequestBuilder.Transaction.putEntityType(label)).getPutEntityTypeRes().getEntityType()).asEntityType();
        }

        public <V> AttributeType.Remote<V> putAttributeType(String label, ValueType<V> valueType) {
            return putAttributeType(Label.of(label), valueType);
        }
        @SuppressWarnings("unchecked")
        public <V> AttributeType.Remote<V> putAttributeType(Label label, ValueType<V> valueType) {
            return (AttributeType.Remote<V>) Concept.Remote.of(this, sendAndReceiveOrThrow(RequestBuilder.Transaction.putAttributeType(label, valueType))
                    .getPutAttributeTypeRes().getAttributeType()).asAttributeType();
        }

        public RelationType.Remote putRelationType(String label) {
            return putRelationType(Label.of(label));
        }
        public RelationType.Remote putRelationType(Label label) {
            return Concept.Remote.of(this, sendAndReceiveOrThrow(RequestBuilder.Transaction.putRelationType(label))
                    .getPutRelationTypeRes().getRelationType()).asRelationType();
        }

        public Rule.Remote putRule(String label, Pattern when, Pattern then) {
            return putRule(Label.of(label), when, then);
        }
        public Rule.Remote putRule(Label label, Pattern when, Pattern then) {
            return Concept.Remote.of(this, sendAndReceiveOrThrow(RequestBuilder.Transaction.putRule(label, when, then))
                    .getPutRuleRes().getRule()).asRule();
        }

        public TransactionProto.Transaction.Res runConceptMethod(ConceptIID iid, ConceptProto.Method.Req method) {
            TransactionProto.Transaction.ConceptMethod.Req conceptMethod = TransactionProto.Transaction.ConceptMethod.Req.newBuilder()
                    .setIid(iid.getValue()).setMethod(method).build();
            TransactionProto.Transaction.Req request = TransactionProto.Transaction.Req.newBuilder().setConceptMethodReq(conceptMethod).build();

            return sendAndReceiveOrThrow(request);
        }

        public <T> Stream<T> iterateConceptMethod(ConceptIID iid, ConceptProto.Method.Iter.Req method, Function<ConceptProto.Method.Iter.Res, T> responseReader) {
            TransactionProto.Transaction.ConceptMethod.Iter.Req conceptIterMethod = TransactionProto.Transaction.ConceptMethod.Iter.Req.newBuilder()
                    .setIid(iid.getValue()).setMethod(method).build();
            TransactionProto.Transaction.Iter.Req request = TransactionProto.Transaction.Iter.Req.newBuilder().setConceptMethodIterReq(conceptIterMethod).build();

            return iterate(request, res -> responseReader.apply(res.getConceptMethodIterRes().getResponse()));
        }

        public Explanation getExplanation(ConceptMap explainable) {
            AnswerProto.ConceptMap conceptMapProto = conceptMap(explainable);
            AnswerProto.Explanation.Req explanationReq = AnswerProto.Explanation.Req.newBuilder().setExplainable(conceptMapProto).build();
            TransactionProto.Transaction.Req request = TransactionProto.Transaction.Req.newBuilder().setExplanationReq(explanationReq).build();
            TransactionProto.Transaction.Res response = sendAndReceiveOrThrow(request);
            return ResponseReader.explanation(response.getExplanationRes(), this);
        }

        private AnswerProto.ConceptMap conceptMap(ConceptMap conceptMap) {
            AnswerProto.ConceptMap.Builder conceptMapProto = AnswerProto.ConceptMap.newBuilder();
            conceptMap.map().forEach((var, concept) -> {
                ConceptProto.Concept conceptProto = RequestBuilder.ConceptMessage.from(concept);
                conceptMapProto.putMap(var, conceptProto);
            });
            conceptMapProto.setHasExplanation(conceptMap.hasExplanation());
            conceptMapProto.setPattern(conceptMap.queryPattern().toString());
            return conceptMapProto.build();
        }

        public <T> Stream<T> iterate(TransactionProto.Transaction.Iter.Req request, Function<TransactionProto.Transaction.Iter.Res, T> responseReader) {
            return Objects.requireNonNull(StreamSupport.stream(((Iterable<T>) () -> new RPCIterator<>(request, responseReader)).spliterator(), false));
        }

        public abstract class QueryFuture<T> implements Future<T> {
            @Override
            public boolean cancel(boolean mayInterruptIfRunning) {
                return false; // Can't cancel
            }

            @Override
            public boolean isCancelled() {
                return false; // Can't cancel
            }

            @Override
            public boolean isDone() {
                return getIterator().isStarted();
            }

            @Override
            public T get() {
                try {
                    getIterator().waitForStart();
                } catch (InterruptedException ex) {
                    Thread.currentThread().interrupt();
                    throw new RuntimeException(ex);
                }
                return getInternal();
            }

            @Override
            public T get(long timeout, TimeUnit unit) throws TimeoutException {
                try {
                    getIterator().waitForStart(timeout, unit);
                } catch (InterruptedException ex) {
                    Thread.currentThread().interrupt();
                    throw new RuntimeException(ex);
                }
                return getInternal();
            }

            protected abstract RPCIterator<?> getIterator();
            protected abstract T getInternal();
        }

        private class QueryStreamFuture<T> extends QueryFuture<Stream<T>> {
            private RPCIterator<T> iterator;

            protected QueryStreamFuture(RPCIterator<T> iterator) {
                this.iterator = iterator;
            }

            @Override
            protected RPCIterator<?> getIterator() {
                return iterator;
            }

            @Override
            protected Stream<T> getInternal() {
                return StreamSupport.stream(((Iterable<T>) () -> iterator).spliterator(), false);
            }
        }

        private class QueryExecuteFuture<T> extends QueryFuture<List<T>> {
            private RPCIterator<T> iterator;

            protected QueryExecuteFuture(RPCIterator<T> iterator) {
                this.iterator = iterator;
            }

            @Override
            protected RPCIterator<?> getIterator() {
                return iterator;
            }

            @Override
            protected List<T> getInternal() {
                List<T> result = new ArrayList<>();
                iterator.forEachRemaining(result::add);
                return result;
            }
        }

        /**
         * A client-side iterator over gRPC messages. Will send TransactionProto.Transaction.Iter.Req messages until
         * TransactionProto.Transaction.Iter.Res returns done as a message.
         *
         * @param <T> class type of objects being iterated
         */
        public class RPCIterator<T> extends AbstractIterator<T> {
            private Function<TransactionProto.Transaction.Iter.Res, T> responseReader;
            private Batch currentBatch;
            private volatile boolean started;
            private TransactionProto.Transaction.Iter.Res first;
            private TransactionProto.Transaction.Iter.Req.Options options;

            private RPCIterator(TransactionProto.Transaction.Iter.Req req,
                                Function<TransactionProto.Transaction.Iter.Res, T> responseReader) {
                this.responseReader = responseReader;
                options = req.getOptions();
                sendRequest(req);
            }

            private void sendRequest(TransactionProto.Transaction.Iter.Req req) {
                currentBatch = new Batch();

                TransactionProto.Transaction.Req transactionReq = TransactionProto.Transaction.Req.newBuilder()
                        .setIterReq(req).build();

                transceiver.sendAndReceiveMultipleAsync(transactionReq, currentBatch);
            }

            private void nextBatch(int iteratorID) {
                TransactionProto.Transaction.Iter.Req iterReq = TransactionProto.Transaction.Iter.Req.newBuilder()
                        .setIteratorID(iteratorID)
                        .setOptions(options)
                        .build();

                sendRequest(iterReq);
            }

            private class Batch extends Transceiver.MultiResponseCollector {
                @Override
                protected boolean isLastResponse(TransactionProto.Transaction.Res response) {
                    TransactionProto.Transaction.Iter.Res iterRes = response.getIterRes();
                    return iterRes.getIteratorID() != 0 || iterRes.getDone();
                }
            }

            public boolean isStarted() {
                return started;
            }

            public void waitForStart(long timeout, TimeUnit unit) throws InterruptedException, TimeoutException {
                if (first != null) {
                    throw new IllegalStateException("Should not poll RPCIterator multiple times");
                }

                first = currentBatch.poll(timeout, unit).getIterRes();
            }

            public void waitForStart() throws InterruptedException {

            }

            @Override
            protected T computeNext() {
                if (first != null) {
                    TransactionProto.Transaction.Iter.Res iterRes = first;
                    first = null;
                    return responseReader.apply(iterRes);
                }

                TransactionProto.Transaction.Iter.Res res;
                try {
                    res = currentBatch.take().getIterRes();
                } catch (InterruptedException e) {
                    Thread.currentThread().interrupt();
                    throw new RuntimeException(e);
                }
                started = true;
                switch (res.getResCase()) {
                    case ITERATORID:
                        nextBatch(res.getIteratorID());
                        return computeNext();
                    case DONE:
                        return endOfData();
                    case RES_NOT_SET:
                        throw new IllegalStateException("Received an empty response");
                    default:
                        return responseReader.apply(res);
                }
            }
        }

        interface Option<T> {
        }

        public enum BooleanOption implements Option<Boolean> {
            INFER,
            EXPLAIN;
        }

        public enum BatchOption implements Option<TransactionProto.Transaction.Iter.Req.Options> {
            BATCH_SIZE;
        }

        public enum BatchSize {
            ALL;
        }

        private static class QueryOptionsImpl implements QueryOptions {
            private Map<Option<?>, Object> options;

            private QueryOptionsImpl() {
                options = new HashMap<>();
            }

            private QueryOptionsImpl(Map<Option<?>, Object> options) {
                this.options = options;
            }

            @Override
            public <T> QueryOptions set(Option<T> option, T value) {
                Map<Option<?>, Object> cloned = new HashMap<>(options);
                cloned.put(option, value);
                return new QueryOptionsImpl(cloned);
            }

            @SuppressWarnings("unchecked")
            @Override
            public <T> QueryOptions whenSet(Option<T> option, Consumer<T> consumer) {
                T value = (T) options.get(option);
                if (value != null) {
                    consumer.accept(value);
                }
                return this;
            }

            @Override
            public QueryOptions infer(boolean infer) {
                return set(BooleanOption.INFER, infer);
            }

            @Override
            public QueryOptions explain(boolean explain) {
                return set(BooleanOption.EXPLAIN, explain);
            }

            @Override
            public QueryOptions batchSize(int size) {
                if (size < 1) {
                    throw new IllegalArgumentException("Batch size cannot be less that 1, was: " + size);
                }
                return set(BatchOption.BATCH_SIZE, TransactionProto.Transaction.Iter.Req.Options.newBuilder().setNumber(size).build());
            }

            @Override
            public QueryOptions batchSize(BatchSize batchSize) {
                if (batchSize == BatchSize.ALL) {
                    return set(BatchOption.BATCH_SIZE, TransactionProto.Transaction.Iter.Req.Options.newBuilder().setAll(true).build());
                }
                throw new IllegalArgumentException("Invalid batch size mode: " + batchSize);
            }
        }

        public interface QueryOptions {
            QueryOptions infer(boolean infer);
            QueryOptions explain(boolean explain);
            QueryOptions batchSize(int size);
            QueryOptions batchSize(BatchSize batchSize);

            <T> QueryOptions set(Option<T> flag, T value);
            <T> QueryOptions whenSet(Option<T> option, Consumer<T> consumer);
        }

        public interface Options {
            QueryOptions DEFAULT = new QueryOptionsImpl();

            static QueryOptions infer(boolean infer) {
                return DEFAULT.infer(infer);
            }

            static QueryOptions explain(boolean explain) {
                return DEFAULT.explain(explain);
            }

            static QueryOptions batchSize(int size) {
                return DEFAULT.batchSize(size);
            }

            static QueryOptions batchSize(BatchSize batchSize) {
                return DEFAULT.batchSize(batchSize);
            }
        }
    }

    /**
     * Internal class used to handle database related operations
     */

    public static final class Databases {
        private final GraknGrpc.GraknBlockingStub blockingStub;

        Databases(ManagedChannel channel) {
            blockingStub = GraknGrpc.newBlockingStub(channel);
        }

        public boolean contains(String name) {
            try {
                return blockingStub.databaseContains(RequestBuilder.DatabaseMessage.contains(name)).getContains();
            } catch (StatusRuntimeException e) {
                throw GraknClientException.create(e.getMessage(), e);
            }
        }

        public void create(String name) {
            try {
                blockingStub.databaseCreate(RequestBuilder.DatabaseMessage.create(name));
            } catch (StatusRuntimeException e) {
                throw GraknClientException.create(e.getMessage(), e);
            }
        }

        public void delete(String name) {
            try {
                blockingStub.databaseDelete(RequestBuilder.DatabaseMessage.delete(name));
            } catch (StatusRuntimeException e) {
                throw GraknClientException.create(e.getMessage(), e);
            }
        }

        public List<String> all() {
            try {
                return ImmutableList.copyOf(blockingStub.databaseAll(RequestBuilder.DatabaseMessage.all()).getNamesList().iterator());
            } catch (StatusRuntimeException e) {
                throw GraknClientException.create(e.getMessage(), e);
            }
        }
    }

    /**
     * An identifier for an isolated scope of a data in the database.
     */
    public static class Database implements Serializable {

        private static final long serialVersionUID = 2726154016735929123L;
        public static final String DEFAULT = "grakn";

        private final String name;

        Database(String name) {
            if (name == null) {
                throw new NullPointerException("Null name");
            }
            this.name = name;
        }

        @CheckReturnValue
        public static Database of(String name) {
            return new Database(name);
        }

        @CheckReturnValue
        public String name() {
            return name;
        }

        public final String toString() {
            return name();
        }

        public boolean equals(Object o) {
            if (this == o) return true;
            if (o == null || getClass() != o.getClass()) return false;

            Database that = (Database) o;
            return this.name.equals(that.name);
        }

        public int hashCode() {
            int h = 1;
            h *= 1000003;
            h ^= this.name.hashCode();
            return h;
        }
    }
}<|MERGE_RESOLUTION|>--- conflicted
+++ resolved
@@ -716,13 +716,8 @@
             return getType(Label.of(GraqlToken.Type.RELATION.toString())).asRelationType();
         }
 
-<<<<<<< HEAD
         public RoleType.Remote getMetaRoleType() {
-            return getType(Label.of(Graql.Token.Type.ROLE.toString())).asRoleType();
-=======
-        public RoleType.Remote getMetaRole() {
-            return getType(Label.of(GraqlToken.Type.ROLE.toString())).asRole();
->>>>>>> 0d9e1371
+            return getType(Label.of(GraqlToken.Type.ROLE.toString())).asRoleType();
         }
 
         public AttributeType.Remote<?> getMetaAttributeType() {
