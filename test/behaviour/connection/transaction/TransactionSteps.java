--- conflicted
+++ resolved
@@ -19,13 +19,8 @@
 
 package grakn.client.test.behaviour.connection.transaction;
 
-<<<<<<< HEAD
 import grakn.client.Grakn.Session;
 import grakn.client.Grakn.Transaction;
-=======
-import grakn.client.GraknClient;
-import graql.lang.Graql;
->>>>>>> 8903d675
 import io.cucumber.java.en.Then;
 import io.cucumber.java.en.When;
 import org.hamcrest.Matchers;
@@ -58,11 +53,7 @@
     // =============================================//
 
     @When("session open(s) transaction of type: {transaction_type}")
-<<<<<<< HEAD
     public void session_opens_transaction_of_type(Transaction.Type type) {
-=======
-    public void session_opens_transaction_of_type(GraknClient.Transaction.Type type) {
->>>>>>> 8903d675
         for_each_session_open_transactions_of_type(list(type));
     }
 
