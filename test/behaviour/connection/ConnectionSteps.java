/*
 * Licensed to the Apache Software Foundation (ASF) under one
 * or more contributor license agreements.  See the NOTICE file
 * distributed with this work for additional information
 * regarding copyright ownership.  The ASF licenses this file
 * to you under the Apache License, Version 2.0 (the
 * "License"); you may not use this file except in compliance
 * with the License.  You may obtain a copy of the License at
 *
 *   http://www.apache.org/licenses/LICENSE-2.0
 *
 * Unless required by applicable law or agreed to in writing,
 * software distributed under the License is distributed on an
 * "AS IS" BASIS, WITHOUT WARRANTIES OR CONDITIONS OF ANY
 * KIND, either express or implied.  See the License for the
 * specific language governing permissions and limitations
 * under the License.
 */

package grakn.client.test.behaviour.connection;

import grakn.client.Grakn.Client;
import grakn.client.Grakn.Session;
import grakn.client.Grakn.Transaction;
import grakn.client.GraknClient;
import grakn.common.test.server.GraknSingleton;
import io.cucumber.java.After;
import io.cucumber.java.Before;
import io.cucumber.java.en.Given;

import java.util.ArrayList;
import java.util.HashMap;
import java.util.List;
import java.util.Map;
import java.util.concurrent.CompletableFuture;
import java.util.concurrent.ExecutorService;
import java.util.concurrent.Executors;
import java.util.stream.Stream;

import static java.util.Objects.isNull;
import static org.junit.Assert.assertEquals;
import static org.junit.Assert.assertFalse;
import static org.junit.Assert.assertNotNull;
import static org.junit.Assert.assertNull;
import static org.junit.Assert.assertTrue;

public class ConnectionSteps {

    public static int THREAD_POOL_SIZE = 32;
    public static ExecutorService threadPool = Executors.newFixedThreadPool(THREAD_POOL_SIZE);

    public static Client client;
    public static List<Session> sessions = new ArrayList<>();
    public static List<CompletableFuture<Session>> sessionsParallel = new ArrayList<>();
    public static Map<Session, List<Transaction>> sessionsToTransactions = new HashMap<>();
    public static Map<Session, List<CompletableFuture<Transaction>>> sessionsToTransactionsParallel = new HashMap<>();
    public static Map<CompletableFuture<Session>, List<CompletableFuture<Transaction>>> sessionsParallelToTransactionsParallel = new HashMap<>();

    public static Transaction tx() {
        return sessionsToTransactions.get(sessions.get(0)).get(0);
    }

    @Given("connection has been opened")
    public void connection_has_been_opened() {
        assertNotNull(client);
        assertTrue(client.isOpen());
    }

    @Given("connection does not have any database")
    public void connection_does_not_have_any_database() {
        assertTrue(client.databases().all().isEmpty());
    }

    @Before
    public synchronized void before() {
        assertNull(client);
        String address = GraknSingleton.getGraknRunner().address();
        assertNotNull(address);
<<<<<<< HEAD
        client = new GraknClient.Core(address);
=======
        client = new GraknClient(address);
        client.databases().all().forEach(database -> client.databases().delete(database));
>>>>>>> c026607e
        System.out.println("ConnectionSteps.before");
    }

    @After
    public synchronized void after() {
        sessions.parallelStream().forEach(Session::close);
        sessions.clear();

        Stream<CompletableFuture<Void>> closures = sessionsParallel
                .stream().map(futureSession -> futureSession.thenApplyAsync(session -> {
                    session.close();
                    return null;
                }));
        CompletableFuture.allOf(closures.toArray(CompletableFuture[]::new)).join();
        sessionsParallel.clear();

        sessionsToTransactions.clear();
        sessionsToTransactionsParallel.clear();
        sessionsParallelToTransactionsParallel.clear();
        client.databases().all().forEach(database -> client.databases().delete(database));
        client.close();
        assertFalse(client.isOpen());
        client = null;
        System.out.println("ConnectionSteps.after");
    }
}<|MERGE_RESOLUTION|>--- conflicted
+++ resolved
@@ -76,12 +76,8 @@
         assertNull(client);
         String address = GraknSingleton.getGraknRunner().address();
         assertNotNull(address);
-<<<<<<< HEAD
         client = new GraknClient.Core(address);
-=======
-        client = new GraknClient(address);
         client.databases().all().forEach(database -> client.databases().delete(database));
->>>>>>> c026607e
         System.out.println("ConnectionSteps.before");
     }
 
