--- conflicted
+++ resolved
@@ -50,12 +50,9 @@
     data = [
         ":debug.feature",
     ],
-<<<<<<< HEAD
     mac_artifact = "@graknlabs_grakn_core_artifact_mac//file",
     linux_artifact = "@graknlabs_grakn_core_artifact_linux//file",
     windows_artifact = "@graknlabs_grakn_core_artifact_windows//file",
-=======
->>>>>>> 9ec94354
     size = "medium",
     tags = ["manual"]
 )
