--- conflicted
+++ resolved
@@ -23,15 +23,10 @@
 import grakn.client.GraknClient;
 import grakn.client.answer.Answer;
 import grakn.client.answer.ConceptMap;
-<<<<<<< HEAD
 import grakn.client.answer.Explanation;
-import grakn.client.concept.Attribute;
 import grakn.client.concept.Concept;
 import grakn.client.concept.Rule;
-=======
-import grakn.client.concept.Concept;
-import grakn.client.concept.type.AttributeType;
->>>>>>> 23f7905f
+import grakn.client.concept.thing.Attribute;
 import grakn.client.test.behaviour.connection.ConnectionSteps;
 import graql.lang.Graql;
 import graql.lang.pattern.Conjunction;
@@ -193,14 +188,13 @@
     }
 
     private interface UniquenessCheck {
-        boolean check(Concept concept);
+        boolean check(Concept<?> concept);
     }
 
     public static class LabelUniquenessCheck implements UniquenessCheck {
 
         private final String label;
 
-<<<<<<< HEAD
         LabelUniquenessCheck(String label) {
             this.label = label;
         }
@@ -213,21 +207,6 @@
                 return label.equals(concept.asRole().label().toString());
             } else {
                 throw new RuntimeException("Concept was checked for label uniqueness, but it is neither a role nor a type.");
-=======
-            Map<String, String> answerKeys = new HashMap<>();
-            AttributeType.Remote<?> keyType = tx.getAttributeType(answerConceptKey);
-            // remap each concept and save its key value into the map from variable to key value
-            answer.map().forEach((var, concept) -> {
-                            answerKeys.put(var.name(), concept.asThing().asRemote(tx)
-                                    .attributes(keyType).findFirst().get().value().toString());
-            });
-
-            int matchingAnswers = 0;
-            for (Map<String, String> expectedKeys : conceptKeys) {
-                if (expectedKeys.equals(answerKeys)) {
-                    matchingAnswers++;
-                }
->>>>>>> 23f7905f
             }
         }
     }
@@ -271,10 +250,11 @@
          * @return whether the given key matches a key belonging to the concept
          */
         @Override
-        public boolean check(Concept concept) {
+        public boolean check(Concept<?> concept) {
             if(!concept.isThing()) { return false; }
 
-            Set<Attribute<?>> keys = concept.asThing().keys().collect(Collectors.toSet());
+            Set<Attribute.Remote<?>> keys = concept.asThing().asRemote(tx).keys().collect(Collectors.toSet());
+
             HashMap<String, String> keyMap = new HashMap<>();
 
             for (Attribute<?> key : keys) {
@@ -385,7 +365,7 @@
                 assertNull(String.format("Explanation entry %d is declared as a join, and should not have a rule attached, but one was found", entryId), explanation.getRule());
             } else {
                 // rule
-                Rule rule = explanation.getRule();
+                Rule.Remote rule = explanation.getRule().asRemote(tx);
                 String ruleLabel = rule.label().toString();
                 assertEquals(String.format("Incorrect rule label for explanation entry %d with rule %s.\nExpected: %s\nActual: %s", entryId, ruleLabel, expectedRule, ruleLabel), expectedRule, ruleLabel);
 
@@ -424,20 +404,11 @@
         while (matcher.find()) {
             String matched = matcher.group(0);
             String requiredVariable = variableFromTemplatePlaceholder(matched.substring(1, matched.length() - 1));
-<<<<<<< HEAD
 
             builder.append(template.substring(i, matcher.start()));
             if (templateFiller.map().containsKey(new Variable(requiredVariable))) {
 
                 Concept concept = templateFiller.get(requiredVariable);
-=======
-            Concept<?> concept = templateFiller.get(requiredVariable);
-
-            builder.append(template, i, matcher.start());
-            if (concept == null) {
-                throw new RuntimeException(String.format("No ID available for template placeholder: %s", matched));
-            } else {
->>>>>>> 23f7905f
                 String conceptId = concept.id().toString();
                 builder.append(conceptId);
 
