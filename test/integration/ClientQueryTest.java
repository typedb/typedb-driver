--- conflicted
+++ resolved
@@ -167,21 +167,13 @@
             assertThat(insertedNames, containsInAnyOrder(lionNames()));
 
             LOG.info("clientJavaE2E() - execute match get on the mating relations...");
-<<<<<<< HEAD
-            GraqlMatch getMatingQuery = Graql.match(var().isa("mating"));
-=======
             GraqlMatch getMatingQuery = Graql.match(var("m").isa("mating"));
->>>>>>> 6e09a70a
             LOG.info("clientJavaE2E() - '" + getMatingQuery + "'");
             List<ConceptMap> insertedMating = tx.execute(getMatingQuery).get();
             assertThat(insertedMating, hasSize(1));
 
             LOG.info("clientJavaE2E() - execute match get on the child-bearing...");
-<<<<<<< HEAD
-            GraqlMatch getChildBearingQuery = Graql.match(var().isa("child-bearing"));
-=======
             GraqlMatch getChildBearingQuery = Graql.match(var("cb").isa("child-bearing"));
->>>>>>> 6e09a70a
             LOG.info("clientJavaE2E() - '" + getChildBearingQuery + "'");
             List<ConceptMap> insertedChildBearing = tx.execute(getChildBearingQuery).get();
             assertThat(insertedChildBearing, hasSize(1));
