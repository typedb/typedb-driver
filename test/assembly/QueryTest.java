--- conflicted
+++ resolved
@@ -95,19 +95,6 @@
         grakn.stop();
     }
 
-<<<<<<< HEAD
-    @Before
-    public void createClient() {
-        graknClient = Grakn.client();
-    }
-
-    @After
-    public void closeClient() throws Exception {
-        graknClient.close();
-    }
-
-=======
->>>>>>> 73122e65
     @Ignore
     @Test
     public void applicationTest() {
