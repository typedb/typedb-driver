--- conflicted
+++ resolved
@@ -272,7 +272,6 @@
             return rpcTransaction;
         }
 
-<<<<<<< HEAD
         Stream<TypeImpl> stream(final ConceptProto.Type.Req.Builder method, final Function<ConceptProto.Type.Res, ConceptProto.Type> typeGetter) {
             final TransactionProto.Transaction.Req request = TransactionProto.Transaction.Req.newBuilder()
                     .setTypeReq(method.setLabel(label)).build();
@@ -283,18 +282,6 @@
             final TransactionProto.Transaction.Req request = TransactionProto.Transaction.Req.newBuilder()
                     .setTypeReq(method.setLabel(label)).build();
             return rpcTransaction.iterate(request, res -> ThingImpl.of(thingGetter.apply(res.getTypeRes())));
-=======
-        Stream<TypeImpl> stream(final TypeMethod.Iter.Req.Builder method, final Function<TypeMethod.Iter.Res, ConceptProto.Type> typeGetter) {
-            final TransactionProto.Transaction.Iter.Req request = TransactionProto.Transaction.Iter.Req.newBuilder()
-                    .setTypeMethodIterReq(method.setLabel(label)).build();
-            return rpcTransaction.iterate(request, res -> TypeImpl.of(typeGetter.apply(res.getConceptMethodTypeIterRes())));
-        }
-
-        Stream<ThingImpl> thingStream(final TypeMethod.Iter.Req.Builder method, final Function<TypeMethod.Iter.Res, ConceptProto.Thing> thingGetter) {
-            final TransactionProto.Transaction.Iter.Req request = TransactionProto.Transaction.Iter.Req.newBuilder()
-                    .setTypeMethodIterReq(method.setLabel(label)).build();
-            return rpcTransaction.iterate(request, res -> ThingImpl.of(thingGetter.apply(res.getConceptMethodTypeIterRes())));
->>>>>>> 49cbbf23
         }
 
         ConceptProto.Type.Res execute(final ConceptProto.Type.Req.Builder method) {
