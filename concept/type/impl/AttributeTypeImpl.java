/*
 * Licensed to the Apache Software Foundation (ASF) under one
 * or more contributor license agreements.  See the NOTICE file
 * distributed with this work for additional information
 * regarding copyright ownership.  The ASF licenses this file
 * to you under the Apache License, Version 2.0 (the
 * "License"); you may not use this file except in compliance
 * with the License.  You may obtain a copy of the License at
 *
 *   http://www.apache.org/licenses/LICENSE-2.0
 *
 * Unless required by applicable law or agreed to in writing,
 * software distributed under the License is distributed on an
 * "AS IS" BASIS, WITHOUT WARRANTIES OR CONDITIONS OF ANY
 * KIND, either express or implied.  See the License for the
 * specific language governing permissions and limitations
 * under the License.
 */

package grakn.client.concept.type.impl;

import grakn.client.GraknClient;
import grakn.client.concept.Concept;
import grakn.client.concept.ConceptId;
import grakn.client.concept.ValueType;
import grakn.client.concept.Label;
import grakn.client.concept.thing.Attribute;
import grakn.client.concept.type.AttributeType;
import grakn.client.concept.type.Role;
import grakn.client.exception.GraknClientException;
import grakn.client.rpc.RequestBuilder;
import grakn.protocol.session.ConceptProto;

import javax.annotation.Nullable;
import java.util.stream.Stream;

public class AttributeTypeImpl {
    /**
     * Client implementation of AttributeType
     *
     * @param <D> The data type of this attribute type
     */
    public static class Local<D> extends TypeImpl.Local<AttributeType<D>, Attribute<D>> implements AttributeType.Local<D> {

        private final ValueType<D> valueType;

        public Local(ConceptProto.Concept concept) {
            super(concept);
<<<<<<< HEAD
            this.dataType = RequestBuilder.ConceptMessage.valueType(concept.getValueTypeRes().getValueType());
=======
            this.valueType = RequestBuilder.ConceptMessage.valueType(concept.getValueTypeRes().getValueType());
>>>>>>> 6074059c
        }

        @Override
        @Nullable
        public ValueType<D> valueType() {
            return valueType;
        }
    }

    /**
     * Client implementation of AttributeType
     *
     * @param <D> The data type of this attribute type
     */
    public static class Remote<D> extends TypeImpl.Remote<AttributeType<D>, Attribute<D>> implements AttributeType.Remote<D> {

        public Remote(GraknClient.Transaction tx, ConceptId id) {
            super(tx, id);
        }

        @Override
        public final AttributeType.Remote<D> key(AttributeType<?> attributeType) {
            return (AttributeType.Remote<D>) super.key(attributeType);
        }

        @Override
        public final AttributeType.Remote<D> has(AttributeType<?> attributeType) {
            return (AttributeType.Remote<D>) super.has(attributeType);
        }

        @Override
        public final AttributeType.Remote<D> plays(Role role) {
            return (AttributeType.Remote<D>) super.plays(role);
        }

        @Override
        public final AttributeType.Remote<D> unkey(AttributeType<?> attributeType) {
            return (AttributeType.Remote<D>) super.unkey(attributeType);
        }

        @Override
        public final AttributeType.Remote<D> unhas(AttributeType<?> attributeType) {
            return (AttributeType.Remote<D>) super.unhas(attributeType);
        }

        @Override
        public final AttributeType.Remote<D> unplay(Role role) {
            return (AttributeType.Remote<D>) super.unplay(role);
        }

        @Override
        public final AttributeType.Remote<D> isAbstract(Boolean isAbstract) {
            return (AttributeType.Remote<D>) super.isAbstract(isAbstract);
        }

        @Override
        public final Stream<Attribute.Remote<D>> instances() {
            return super.instances().map(this::asInstance);
        }

        @Override
        public final Stream<AttributeType.Remote<D>> sups() {
            return super.sups().map(this::asCurrentBaseType);
        }

        @Override
        public final Stream<AttributeType.Remote<D>> subs() {
            return super.subs().map(this::asCurrentBaseType);
        }

        @Override
        public final AttributeType.Remote<D> label(Label label) {
            return (AttributeType.Remote<D>) super.label(label);
        }

        @Override
        public final AttributeType.Remote<D> sup(AttributeType<D> type) {
            return (AttributeType.Remote<D>) super.sup(type);
        }

        @SuppressWarnings("unchecked")
        @Override
        public final Attribute.Remote<D> create(D value) {
            ConceptProto.Method.Req method = ConceptProto.Method.Req.newBuilder()
                    .setAttributeTypeCreateReq(ConceptProto.AttributeType.Create.Req.newBuilder()
                                                       .setValue(RequestBuilder.ConceptMessage.attributeValue(value))).build();

            return (Attribute.Remote<D>) Concept.Remote.of(runMethod(method).getAttributeTypeCreateRes().getAttribute(), tx()).asAttribute();
        }

        @SuppressWarnings("unchecked")
        @Override
        @Nullable
        public final Attribute.Remote<D> attribute(D value) {
            ConceptProto.Method.Req method = ConceptProto.Method.Req.newBuilder()
                    .setAttributeTypeAttributeReq(ConceptProto.AttributeType.Attribute.Req.newBuilder()
                                                          .setValue(RequestBuilder.ConceptMessage.attributeValue(value))).build();

            ConceptProto.AttributeType.Attribute.Res response = runMethod(method).getAttributeTypeAttributeRes();
            switch (response.getResCase()) {
                case NULL:
                    return null;
                case ATTRIBUTE:
                    return (Attribute.Remote<D>) Concept.Remote.of(response.getAttribute(), tx()).asAttribute();
                default:
                    throw GraknClientException.unreachableStatement("Unexpected response " + response);
            }
        }

        @Override
        @Nullable
        public final ValueType<D> valueType() {
            ConceptProto.Method.Req method = ConceptProto.Method.Req.newBuilder()
                    .setAttributeTypeValueTypeReq(ConceptProto.AttributeType.ValueType.Req.getDefaultInstance()).build();

            ConceptProto.AttributeType.ValueType.Res response = runMethod(method).getAttributeTypeValueTypeRes();
            switch (response.getResCase()) {
                case NULL:
                    return null;
                case VALUETYPE:
                    return RequestBuilder.ConceptMessage.valueType(response.getValueType());
                default:
                    throw GraknClientException.unreachableStatement("Unexpected response " + response);
            }
        }

        @Override
        @Nullable
        public final String regex() {
            ConceptProto.Method.Req method = ConceptProto.Method.Req.newBuilder()
                    .setAttributeTypeGetRegexReq(ConceptProto.AttributeType.GetRegex.Req.getDefaultInstance()).build();

            String regex = runMethod(method).getAttributeTypeGetRegexRes().getRegex();
            return regex.isEmpty() ? null : regex;
        }

        @Override
        public final AttributeType.Remote<D> regex(String regex) {
            if (regex == null) regex = "";
            ConceptProto.Method.Req method = ConceptProto.Method.Req.newBuilder()
                    .setAttributeTypeSetRegexReq(ConceptProto.AttributeType.SetRegex.Req.newBuilder()
                                                         .setRegex(regex)).build();

            runMethod(method);
            return this;
        }

        @SuppressWarnings("unchecked")
        @Override
        protected final Attribute.Remote<D> asInstance(Concept.Remote<?> concept) {
            return (Attribute.Remote<D>) concept.asAttribute();
        }

        @SuppressWarnings("unchecked")
        @Override
        protected final AttributeType.Remote<D> asCurrentBaseType(Concept.Remote<?> other) {
            return (AttributeType.Remote<D>) other.asAttributeType();
        }

        @Override
        protected final boolean equalsCurrentBaseType(Concept.Remote<?> other) {
            return other.isAttributeType();
        }
    }
}<|MERGE_RESOLUTION|>--- conflicted
+++ resolved
@@ -46,11 +46,7 @@
 
         public Local(ConceptProto.Concept concept) {
             super(concept);
-<<<<<<< HEAD
-            this.dataType = RequestBuilder.ConceptMessage.valueType(concept.getValueTypeRes().getValueType());
-=======
             this.valueType = RequestBuilder.ConceptMessage.valueType(concept.getValueTypeRes().getValueType());
->>>>>>> 6074059c
         }
 
         @Override
