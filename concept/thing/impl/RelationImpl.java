/*
 * Licensed to the Apache Software Foundation (ASF) under one
 * or more contributor license agreements.  See the NOTICE file
 * distributed with this work for additional information
 * regarding copyright ownership.  The ASF licenses this file
 * to you under the Apache License, Version 2.0 (the
 * "License"); you may not use this file except in compliance
 * with the License.  You may obtain a copy of the License at
 *
 *   http://www.apache.org/licenses/LICENSE-2.0
 *
 * Unless required by applicable law or agreed to in writing,
 * software distributed under the License is distributed on an
 * "AS IS" BASIS, WITHOUT WARRANTIES OR CONDITIONS OF ANY
 * KIND, either express or implied.  See the License for the
 * specific language governing permissions and limitations
 * under the License.
 */

package grakn.client.concept.thing.impl;

import grakn.client.GraknClient;
import grakn.client.concept.Concept;
import grakn.client.concept.ConceptIID;
import grakn.client.concept.thing.Attribute;
import grakn.client.concept.thing.Relation;
import grakn.client.concept.thing.Thing;
import grakn.client.concept.type.RoleType;
import grakn.client.concept.type.RelationType;
import grakn.client.rpc.RequestBuilder;
import grakn.protocol.ConceptProto;

import java.util.ArrayList;
import java.util.Collections;
import java.util.HashMap;
import java.util.List;
import java.util.Map;
import java.util.stream.Stream;

public class RelationImpl {
    /**
     * Client implementation of Relation
     */
    public static class Local extends ThingImpl.Local<Relation, RelationType> implements Relation.Local {

        public Local(ConceptProto.Concept concept) {
            super(concept);
        }
    }

    /**
     * Client implementation of Relation
     */
    public static class Remote extends ThingImpl.Local.Remote<Relation, RelationType> implements Relation.Remote {

        public Remote(GraknClient.Transaction tx, ConceptIID iid) {
            super(tx, iid);
        }

        @Override
        public final RelationType.Remote type() {
            return (RelationType.Remote) super.type();
        }

        @Override
        public Relation.Remote has(Attribute<?> attribute) {
            return (Relation.Remote) super.has(attribute);
        }

        @Override
        public Relation.Remote unhas(Attribute<?> attribute) {
            return (Relation.Remote) super.unhas(attribute);
        }

        @Override
        public final Map<RoleType.Remote, List<Thing.Remote<?, ?>>> playersByRoleType() {
            ConceptProto.Method.Iter.Req method = ConceptProto.Method.Iter.Req.newBuilder()
                    .setRelationPlayersByRoleIterReq(ConceptProto.Relation.PlayersByRole.Iter.Req.getDefaultInstance()).build();

            Stream<ConceptProto.Relation.PlayersByRole.Iter.Res> stream = tx().iterateConceptMethod(iid(), method, ConceptProto.Method.Iter.Res::getRelationPlayersByRoleIterRes);

            Map<RoleType.Remote, List<Thing.Remote<?, ?>>> rolePlayerMap = new HashMap<>();
            stream.forEach(rolePlayer -> {
                RoleType.Remote role = Concept.Remote.of(tx(), rolePlayer.getRole()).asRoleType();
                Thing.Remote<?, ?> player = Concept.Remote.of(tx(), rolePlayer.getPlayer()).asThing();
                if (rolePlayerMap.containsKey(role)) {
                    rolePlayerMap.get(role).add(player);
                } else {
                    rolePlayerMap.put(role, new ArrayList<>(Collections.singletonList(player)));
                }
            });

            return rolePlayerMap;
        }

        @Override
        public Stream<Thing.Remote<?, ?>> players() {
            final ConceptProto.Method.Iter.Req method = ConceptProto.Method.Iter.Req.newBuilder()
<<<<<<< HEAD
                    .setRelationPlayersIterReqAll(ConceptProto.Relation.Players.Iter.Req.All.newBuilder()).build();

            return conceptStream(method, res -> res.getRelationPlayersIterRes().getThing()).map(Concept.Remote::asThing);
        }

        @Override
        public final Stream<Thing.Remote<?, ?>> players(final List<RoleType> roles) {
            final ConceptProto.Method.Iter.Req method = ConceptProto.Method.Iter.Req.newBuilder()
                    .setRelationPlayersIterReqForRoles(ConceptProto.Relation.Players.Iter.Req.ForRoles.newBuilder()
                            .addAllRoles(RequestBuilder.ConceptMessage.concepts(roles))).build();
=======
                    .setRelationPlayersIterReq(ConceptProto.Relation.Players.Iter.Req.newBuilder()).build();
>>>>>>> bc85294b

            return conceptStream(method, res -> res.getRelationPlayersIterRes().getThing()).map(Concept.Remote::asThing);
        }

        @Override
        public final Stream<Thing.Remote<?, ?>> players(final List<RoleType> roleTypes) {
            final ConceptProto.Method.Iter.Req method = ConceptProto.Method.Iter.Req.newBuilder()
                    .setRelationPlayersForRolesIterReq(ConceptProto.Relation.PlayersForRoles.Iter.Req.newBuilder()
                            .addAllRoles(RequestBuilder.ConceptMessage.concepts(roleTypes))).build();

            return conceptStream(method, res -> res.getRelationPlayersForRolesIterRes().getThing()).map(Concept.Remote::asThing);
        }

        @Override
        public final Relation.Remote relate(RoleType roleType, Thing<?, ?> player) {
            ConceptProto.Method.Req method = ConceptProto.Method.Req.newBuilder()
                    .setRelationRelateReq(ConceptProto.Relation.Relate.Req.newBuilder()
                            .setRole(RequestBuilder.ConceptMessage.from(roleType))
                            .setPlayer(RequestBuilder.ConceptMessage.from(player))).build();

            runMethod(method);
            return asCurrentBaseType(this);
        }

        @Override
        public final void unrelate(RoleType roleType, Thing<?, ?> player) {
            ConceptProto.Method.Req method = ConceptProto.Method.Req.newBuilder()
                    .setRelationUnrelateReq(ConceptProto.Relation.Unrelate.Req.newBuilder()
                            .setRole(RequestBuilder.ConceptMessage.from(roleType))
                            .setPlayer(RequestBuilder.ConceptMessage.from(player))).build();

            runMethod(method);
        }

        @Override
        protected final Relation.Remote asCurrentBaseType(Concept.Remote<?> other) {
            return other.asRelation();
        }

    }
}<|MERGE_RESOLUTION|>--- conflicted
+++ resolved
@@ -96,20 +96,7 @@
         @Override
         public Stream<Thing.Remote<?, ?>> players() {
             final ConceptProto.Method.Iter.Req method = ConceptProto.Method.Iter.Req.newBuilder()
-<<<<<<< HEAD
-                    .setRelationPlayersIterReqAll(ConceptProto.Relation.Players.Iter.Req.All.newBuilder()).build();
-
-            return conceptStream(method, res -> res.getRelationPlayersIterRes().getThing()).map(Concept.Remote::asThing);
-        }
-
-        @Override
-        public final Stream<Thing.Remote<?, ?>> players(final List<RoleType> roles) {
-            final ConceptProto.Method.Iter.Req method = ConceptProto.Method.Iter.Req.newBuilder()
-                    .setRelationPlayersIterReqForRoles(ConceptProto.Relation.Players.Iter.Req.ForRoles.newBuilder()
-                            .addAllRoles(RequestBuilder.ConceptMessage.concepts(roles))).build();
-=======
                     .setRelationPlayersIterReq(ConceptProto.Relation.Players.Iter.Req.newBuilder()).build();
->>>>>>> bc85294b
 
             return conceptStream(method, res -> res.getRelationPlayersIterRes().getThing()).map(Concept.Remote::asThing);
         }
