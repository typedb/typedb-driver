--- conflicted
+++ resolved
@@ -19,23 +19,12 @@
 
 package grakn.client.concept.thing.impl;
 
-<<<<<<< HEAD
 import grakn.client.concept.Concepts;
-=======
-import grakn.client.GraknClient;
-import grakn.client.concept.Concept;
-import grakn.client.concept.ConceptIID;
-import grakn.client.concept.thing.Attribute;
->>>>>>> 8903d675
 import grakn.client.concept.thing.Relation;
 import grakn.client.concept.thing.Thing;
 import grakn.client.concept.type.RoleType;
 import grakn.client.concept.type.RelationType;
-<<<<<<< HEAD
 import grakn.client.concept.type.Type;
-=======
-import grakn.client.rpc.RequestBuilder;
->>>>>>> 8903d675
 import grakn.protocol.ConceptProto;
 
 import java.util.ArrayList;
@@ -67,15 +56,7 @@
     /**
      * Client implementation of Relation
      */
-<<<<<<< HEAD
     public static class Remote extends ThingImpl.Remote implements Relation.Remote {
-=======
-    public static class Remote extends ThingImpl.Local.Remote<Relation, RelationType> implements Relation.Remote {
-
-        public Remote(GraknClient.Transaction tx, ConceptIID iid) {
-            super(tx, iid);
-        }
->>>>>>> 8903d675
 
         public Remote(final Concepts concepts, final String iid) {
             super(concepts, iid);
@@ -91,26 +72,12 @@
             final ConceptProto.ThingMethod.Iter.Req method = ConceptProto.ThingMethod.Iter.Req.newBuilder()
                     .setRelationGetPlayersByRoleTypeIterReq(ConceptProto.Relation.GetPlayersByRoleType.Iter.Req.getDefaultInstance()).build();
 
-<<<<<<< HEAD
             final Stream<ConceptProto.Relation.GetPlayersByRoleType.Iter.Res> stream = concepts().iterateThingMethod(getIID(), method, ConceptProto.ThingMethod.Iter.Res::getRelationGetPlayersByRoleTypeIterRes);
 
             final Map<RoleType.Remote, List<Thing.Remote>> rolePlayerMap = new HashMap<>();
             stream.forEach(rolePlayer -> {
                 final RoleType.Remote role = Type.Remote.of(concepts(), rolePlayer.getRoleType()).asRoleType();
                 final Thing.Remote player = Thing.Remote.of(concepts(), rolePlayer.getPlayer());
-=======
-        @Override
-        public final Map<RoleType.Remote, List<Thing.Remote<?, ?>>> playersByRoleType() {
-            ConceptProto.Method.Iter.Req method = ConceptProto.Method.Iter.Req.newBuilder()
-                    .setRelationPlayersByRoleIterReq(ConceptProto.Relation.PlayersByRole.Iter.Req.getDefaultInstance()).build();
-
-            Stream<ConceptProto.Relation.PlayersByRole.Iter.Res> stream = tx().iterateConceptMethod(iid(), method, ConceptProto.Method.Iter.Res::getRelationPlayersByRoleIterRes);
-
-            Map<RoleType.Remote, List<Thing.Remote<?, ?>>> rolePlayerMap = new HashMap<>();
-            stream.forEach(rolePlayer -> {
-                RoleType.Remote role = Concept.Remote.of(tx(), rolePlayer.getRole()).asRoleType();
-                Thing.Remote<?, ?> player = Concept.Remote.of(tx(), rolePlayer.getPlayer()).asThing();
->>>>>>> 8903d675
                 if (rolePlayerMap.containsKey(role)) {
                     rolePlayerMap.get(role).add(player);
                 } else {
@@ -126,7 +93,6 @@
         }
 
         @Override
-<<<<<<< HEAD
         public Stream<Thing.Remote> getPlayers(RoleType... roleTypes) {
             final ConceptProto.ThingMethod.Iter.Req method = ConceptProto.ThingMethod.Iter.Req.newBuilder()
                     .setRelationGetPlayersIterReq(ConceptProto.Relation.GetPlayers.Iter.Req.newBuilder()
@@ -141,49 +107,15 @@
                     .setRelationAddPlayerReq(ConceptProto.Relation.AddPlayer.Req.newBuilder()
                             .setRoleType(type(roleType))
                             .setPlayer(thing(player))).build();
-=======
-        public Stream<Thing.Remote<?, ?>> players() {
-            final ConceptProto.Method.Iter.Req method = ConceptProto.Method.Iter.Req.newBuilder()
-                    .setRelationPlayersIterReq(ConceptProto.Relation.Players.Iter.Req.newBuilder()).build();
-
-            return conceptStream(method, res -> res.getRelationPlayersIterRes().getThing()).map(Concept.Remote::asThing);
-        }
-
-        @Override
-        public final Stream<Thing.Remote<?, ?>> players(final List<RoleType> roleTypes) {
-            final ConceptProto.Method.Iter.Req method = ConceptProto.Method.Iter.Req.newBuilder()
-                    .setRelationPlayersForRolesIterReq(ConceptProto.Relation.PlayersForRoles.Iter.Req.newBuilder()
-                            .addAllRoles(RequestBuilder.ConceptMessage.concepts(roleTypes))).build();
-
-            return conceptStream(method, res -> res.getRelationPlayersForRolesIterRes().getThing()).map(Concept.Remote::asThing);
-        }
-
-        @Override
-        public final Relation.Remote relate(RoleType roleType, Thing<?, ?> player) {
-            ConceptProto.Method.Req method = ConceptProto.Method.Req.newBuilder()
-                    .setRelationRelateReq(ConceptProto.Relation.Relate.Req.newBuilder()
-                            .setRole(RequestBuilder.ConceptMessage.from(roleType))
-                            .setPlayer(RequestBuilder.ConceptMessage.from(player))).build();
-
->>>>>>> 8903d675
             runMethod(method);
         }
 
         @Override
-<<<<<<< HEAD
         public void removePlayer(RoleType roleType, Thing player) {
             final ConceptProto.ThingMethod.Req method = ConceptProto.ThingMethod.Req.newBuilder()
                     .setRelationRemovePlayerReq(ConceptProto.Relation.RemovePlayer.Req.newBuilder()
                             .setRoleType(type(roleType))
                             .setPlayer(thing(player))).build();
-=======
-        public final void unrelate(RoleType roleType, Thing<?, ?> player) {
-            ConceptProto.Method.Req method = ConceptProto.Method.Req.newBuilder()
-                    .setRelationUnrelateReq(ConceptProto.Relation.Unrelate.Req.newBuilder()
-                            .setRole(RequestBuilder.ConceptMessage.from(roleType))
-                            .setPlayer(RequestBuilder.ConceptMessage.from(player))).build();
-
->>>>>>> 8903d675
             runMethod(method);
         }
     }
