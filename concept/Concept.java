--- conflicted
+++ resolved
@@ -35,21 +35,10 @@
 public interface Concept {
 
     @CheckReturnValue
-<<<<<<< HEAD
-    default Type asType() {
-        throw new GraknClientException(INVALID_CONCEPT_CASTING.message(className(this.getClass()), className(Type.class)));
-    }
-
-    @CheckReturnValue
-    default Thing asThing() {
-        throw new GraknClientException(INVALID_CONCEPT_CASTING.message(className(this.getClass()), className(Thing.class)));
-    }
-=======
     Type asType();
 
     @CheckReturnValue
     Thing asThing();
->>>>>>> 49cbbf23
 
     @CheckReturnValue
     Remote asRemote(Grakn.Transaction transaction);
