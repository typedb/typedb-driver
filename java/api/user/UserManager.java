/*
 * Licensed to the Apache Software Foundation (ASF) under one
 * or more contributor license agreements.  See the NOTICE file
 * distributed with this work for additional information
 * regarding copyright ownership.  The ASF licenses this file
 * to you under the Apache License, Version 2.0 (the
 * "License"); you may not use this file except in compliance
 * with the License.  You may obtain a copy of the License at
 *
 *   http://www.apache.org/licenses/LICENSE-2.0
 *
 * Unless required by applicable law or agreed to in writing,
 * software distributed under the License is distributed on an
 * "AS IS" BASIS, WITHOUT WARRANTIES OR CONDITIONS OF ANY
 * KIND, either express or implied.  See the License for the
 * specific language governing permissions and limitations
 * under the License.
 */

package com.typedb.driver.api.user;

import javax.annotation.CheckReturnValue;
import java.util.Set;

/**
 * Provides access to all user management methods.
 */
public interface UserManager {
    /**
     * Retrieves the name of the user who opened the current connection.
     *
     * <h3>Examples</h3>
     * <pre>
     * driver.users().getCurrentUsername();
     * </pre>
     */
    @CheckReturnValue
    String getCurrentUsername();

    /**
     * Checks if a user with the given name exists.
     *
     * <h3>Examples</h3>
     * <pre>
     * driver.users().contains(username);
     * </pre>
     *
     * @param username The user name to be checked
     */
    @CheckReturnValue
    boolean contains(String username);

    /**
     * Retrieves a user with the given name.
     *
     * <h3>Examples</h3>
     * <pre>
     * driver.users().get(username);
     * </pre>
     *
     * @param username The name of the user to retrieve
     */
    @CheckReturnValue
    User get(String username);

    // TODO: I don't like this, leaving this way for now. Use driver.users().get(username)

    /**
<<<<<<< HEAD
=======
     * Retrieves the name of the user who opened the current connection.
     *
     * <h3>Examples</h3>
     * <pre>
     * driver.users().getCurrentUsername();
     * </pre>
     */
    @CheckReturnValue
    User getCurrentUser();

    /**
>>>>>>> c5eb0bae
     * Retrieves all users which exist on the TypeDB server.
     *
     * <h3>Examples</h3>
     * <pre>
     * driver.users().all();
     * </pre>
     */
    Set<User> all();

    /**
     * Creates a user with the given name &amp; password.
     *
     * <h3>Examples</h3>
     * <pre>
     * driver.users().create(username, password);
     * </pre>
     *
     * @param username The name of the user to be created
     * @param password The password of the user to be created
     */
    void create(String username, String password);
}<|MERGE_RESOLUTION|>--- conflicted
+++ resolved
@@ -27,17 +27,6 @@
  */
 public interface UserManager {
     /**
-     * Retrieves the name of the user who opened the current connection.
-     *
-     * <h3>Examples</h3>
-     * <pre>
-     * driver.users().getCurrentUsername();
-     * </pre>
-     */
-    @CheckReturnValue
-    String getCurrentUsername();
-
-    /**
      * Checks if a user with the given name exists.
      *
      * <h3>Examples</h3>
@@ -66,8 +55,6 @@
     // TODO: I don't like this, leaving this way for now. Use driver.users().get(username)
 
     /**
-<<<<<<< HEAD
-=======
      * Retrieves the name of the user who opened the current connection.
      *
      * <h3>Examples</h3>
@@ -79,7 +66,6 @@
     User getCurrentUser();
 
     /**
->>>>>>> c5eb0bae
      * Retrieves all users which exist on the TypeDB server.
      *
      * <h3>Examples</h3>
