/*
 * Licensed to the Apache Software Foundation (ASF) under one
 * or more contributor license agreements.  See the NOTICE file
 * distributed with this work for additional information
 * regarding copyright ownership.  The ASF licenses this file
 * to you under the Apache License, Version 2.0 (the
 * "License"); you may not use this file except in compliance
 * with the License.  You may obtain a copy of the License at
 *
 *   http://www.apache.org/licenses/LICENSE-2.0
 *
 * Unless required by applicable law or agreed to in writing,
 * software distributed under the License is distributed on an
 * "AS IS" BASIS, WITHOUT WARRANTIES OR CONDITIONS OF ANY
 * KIND, either express or implied.  See the License for the
 * specific language governing permissions and limitations
 * under the License.
 */

package com.typedb.driver.user;

import com.typedb.driver.api.user.User;
import com.typedb.driver.api.user.UserManager;
import com.typedb.driver.common.NativeIterator;
import com.typedb.driver.common.exception.TypeDBDriverException;

import java.util.Set;
import java.util.stream.Collectors;

import static com.typedb.driver.jni.typedb_driver.users_all;
import static com.typedb.driver.jni.typedb_driver.users_contains;
import static com.typedb.driver.jni.typedb_driver.users_create;
<<<<<<< HEAD
import static com.typedb.driver.jni.typedb_driver.users_current_username;
=======
import static com.typedb.driver.jni.typedb_driver.users_get_current_user;
import static com.typedb.driver.jni.typedb_driver.users_delete;
>>>>>>> c5eb0bae
import static com.typedb.driver.jni.typedb_driver.users_get;

public class UserManagerImpl implements UserManager {
    com.typedb.driver.jni.TypeDBDriver nativeDriver;

    public UserManagerImpl(com.typedb.driver.jni.TypeDBDriver driver) {
        nativeDriver = driver;
    }

    @Override
    public String getCurrentUsername() {
        try { // TODO: Make noexcept if we leave it returning just a String
            return users_current_username(nativeDriver);
        } catch (com.typedb.driver.jni.Error e) {
            throw new TypeDBDriverException(e);
        }
    }

    @Override
    public boolean contains(String username) {
        try {
            return users_contains(nativeDriver, username);
        } catch (com.typedb.driver.jni.Error e) {
            throw new TypeDBDriverException(e);
        }
    }

    @Override
    public User get(String username) {
        try {
            com.typedb.driver.jni.User user = users_get(nativeDriver, username);
            if (user != null) return new UserImpl(user, this);
            else return null;
        } catch (com.typedb.driver.jni.Error e) {
            throw new TypeDBDriverException(e);
        }
    }

    @Override
<<<<<<< HEAD
=======
    public User getCurrentUser() {
        try { // TODO: Make noexcept if we leave it returning just a String
            com.typedb.driver.jni.User user = users_get_current_user(nativeDriver);
            if (user != null) return new UserImpl(user, this);
            else return null;
        } catch (com.typedb.driver.jni.Error e) {
            throw new TypeDBDriverException(e);
        }
    }

    @Override
>>>>>>> c5eb0bae
    public Set<User> all() {
        try {
            return new NativeIterator<>(users_all(nativeDriver)).stream().map(user -> new UserImpl(user, this)).collect(Collectors.toSet());
        } catch (com.typedb.driver.jni.Error e) {
            throw new TypeDBDriverException(e);
        }
    }

    @Override
    public void create(String username, String password) {
        try {
            users_create(nativeDriver, username, password);
        } catch (com.typedb.driver.jni.Error e) {
            throw new TypeDBDriverException(e);
        }
    }
}<|MERGE_RESOLUTION|>--- conflicted
+++ resolved
@@ -30,12 +30,7 @@
 import static com.typedb.driver.jni.typedb_driver.users_all;
 import static com.typedb.driver.jni.typedb_driver.users_contains;
 import static com.typedb.driver.jni.typedb_driver.users_create;
-<<<<<<< HEAD
-import static com.typedb.driver.jni.typedb_driver.users_current_username;
-=======
 import static com.typedb.driver.jni.typedb_driver.users_get_current_user;
-import static com.typedb.driver.jni.typedb_driver.users_delete;
->>>>>>> c5eb0bae
 import static com.typedb.driver.jni.typedb_driver.users_get;
 
 public class UserManagerImpl implements UserManager {
@@ -75,8 +70,6 @@
     }
 
     @Override
-<<<<<<< HEAD
-=======
     public User getCurrentUser() {
         try { // TODO: Make noexcept if we leave it returning just a String
             com.typedb.driver.jni.User user = users_get_current_user(nativeDriver);
@@ -88,7 +81,6 @@
     }
 
     @Override
->>>>>>> c5eb0bae
     public Set<User> all() {
         try {
             return new NativeIterator<>(users_all(nativeDriver)).stream().map(user -> new UserImpl(user, this)).collect(Collectors.toSet());
