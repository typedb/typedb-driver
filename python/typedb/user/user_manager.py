--- conflicted
+++ resolved
@@ -22,13 +22,8 @@
 from typedb.api.user.user import UserManager
 from typedb.common.exception import TypeDBDriverException
 from typedb.common.iterator_wrapper import IteratorWrapper
-<<<<<<< HEAD
 from typedb.native_driver_wrapper import users_contains, users_create, users_all, users_get, \
-    users_current_username, user_iterator_next, TypeDBDriverExceptionNative
-=======
-from typedb.native_driver_wrapper import users_contains, users_create, users_delete, users_all, users_get, \
-    users_set_password, users_get_current_user, user_iterator_next, TypeDBDriverExceptionNative
->>>>>>> c5eb0bae
+    users_get_current_user, user_iterator_next, TypeDBDriverExceptionNative
 from typedb.user.user import _User
 
 if TYPE_CHECKING:
@@ -67,17 +62,7 @@
         except TypeDBDriverExceptionNative as e:
             raise TypeDBDriverException.of(e) from None
 
-<<<<<<< HEAD
-    def get_current_username(self) -> str:
-=======
-    def set_password(self, username: str, password: str) -> None:
-        try:
-            users_set_password(self.native_driver, username, password)
-        except TypeDBDriverExceptionNative as e:
-            raise TypeDBDriverException.of(e) from None
-
     def get_current_user(self) -> Optional[User]:
->>>>>>> c5eb0bae
         try:  # TODO: remove try if we leave it as str
             # return users_get_current_user(self.native_driver)
             if user := users_get_current_user(self.native_driver):
