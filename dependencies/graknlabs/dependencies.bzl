--- conflicted
+++ resolved
@@ -43,13 +43,8 @@
 def graknlabs_grakn_core():
     git_repository(
         name = "graknlabs_grakn_core",
-<<<<<<< HEAD
         remote = "https://github.com/flyingsilverfin/grakn",
-        commit = "80affa25bfe0c71c7febeffc526c11bfed890f56", # sync-marker: do not remove this comment, this is used for sync-dependencies by @graknlabs_grakn_core
-=======
-        remote = "https://github.com/graknlabs/grakn",
-        commit = "ffff5a430dbccda54521bf1025d1cc23747f3ebf", # sync-marker: do not remove this comment, this is used for sync-dependencies by @graknlabs_grakn_core
->>>>>>> 9078e5b6
+        commit = "d5ff1c787fac32d61730a756c32ce6e61b82e26d", # sync-marker: do not remove this comment, this is used for sync-dependencies by @graknlabs_grakn_core
     )
 
 def graknlabs_protocol():
