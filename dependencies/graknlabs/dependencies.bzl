--- conflicted
+++ resolved
@@ -19,13 +19,6 @@
 
 load("@bazel_tools//tools/build_defs/repo:git.bzl", "git_repository")
 
-def graknlabs_build_tools():
-    git_repository(
-        name = "graknlabs_build_tools",
-        remote = "https://github.com/graknlabs/build-tools",
-        commit = "979dbd177d4c8efde46a206c365f315fa33450fa", # sync-marker: do not remove this comment, this is used for sync-dependencies by @graknlabs_build_tools
-    )
-
 def graknlabs_graql():
     git_repository(
         name = "graknlabs_graql",
@@ -40,16 +33,13 @@
         tag = "0.2.2" # sync-marker: do not remove this comment, this is used for sync-dependencies by @graknlabs_common
     )
 
-<<<<<<< HEAD
 def graknlabs_dependencies():
     git_repository(
         name = "graknlabs_dependencies",
         remote = "https://github.com/lolski/dependencies",
-        commit = "f5d0928e59ad8efd78d575a77f0335df75ae61f3", # sync-marker: do not remove this comment, this is used for sync-dependencies by @graknlabs_dependencies
+        commit = "5f869927cc2c540199850a60599043ea868d027c", # sync-marker: do not remove this comment, this is used for sync-dependencies by @graknlabs_dependencies
     )
 
-=======
->>>>>>> a5ee36f3
 def graknlabs_grakn_core():
     git_repository(
         name = "graknlabs_grakn_core",
