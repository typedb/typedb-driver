--- conflicted
+++ resolved
@@ -43,13 +43,13 @@
 def graknlabs_grakn_core():
     git_repository(
         name = "graknlabs_grakn_core",
-<<<<<<< HEAD
-        remote = "https://github.com/graknlabs/grakn",
-        commit = "a9765ca6709d93602513faacba503bf6cc6fc793", # sync-marker: do not remove this comment, this is used for sync-dependencies by @graknlabs_grakn_core
-=======
+#<<<<<<< HEAD
+#        remote = "https://github.com/graknlabs/grakn",
+#        commit = "a9765ca6709d93602513faacba503bf6cc6fc793", # sync-marker: do not remove this comment, this is used for sync-dependencies by @graknlabs_grakn_core
+#=======
         remote = "https://github.com/adammitchelldev/grakn",
         commit = "109e2051b51395a585ff2ddb48ca164d89d5eec0", # sync-marker: do not remove this comment, this is used for sync-dependencies by @graknlabs_grakn_core
->>>>>>> e1f2d0aa
+#>>>>>>> e1f2d0aa6d2ad69aecb33e31bdd2c39362f14310
     )
 
 def graknlabs_protocol():
