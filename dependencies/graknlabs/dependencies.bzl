--- conflicted
+++ resolved
@@ -56,10 +56,9 @@
 
 def graknlabs_verification():
     git_repository(
-<<<<<<< HEAD
-        name = "graknlabs_behaviour",
-        remote = "https://github.com/graknlabs/behaviour",
-        commit = "26868c001518e1b1898d4cbd91eb6af9fa9ee431"
+        name = "graknlabs_verification",
+        remote = "https://github.com/graknlabs/verification",
+        commit = "4751651f2129e9a09cfc41e3d5cd77721c8f6bb4"
     )
 
 def graknlabs_grabl_tracing():
@@ -67,9 +66,4 @@
         name = "graknlabs_grabl_tracing",
         remote = "https://github.com/graknlabs/grabl-tracing",
         commit = "555b090293cf98cd57e590090e355612cde662b5"
-=======
-        name = "graknlabs_verification",
-        remote = "https://github.com/graknlabs/verification",
-        commit = "4751651f2129e9a09cfc41e3d5cd77721c8f6bb4"
->>>>>>> 76f5b9af
     )