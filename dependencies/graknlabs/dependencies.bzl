#
# Licensed to the Apache Software Foundation (ASF) under one
# or more contributor license agreements.  See the NOTICE file
# distributed with this work for additional information
# regarding copyright ownership.  The ASF licenses this file
# to you under the Apache License, Version 2.0 (the
# "License"); you may not use this file except in compliance
# with the License.  You may obtain a copy of the License at
#
#   http://www.apache.org/licenses/LICENSE-2.0
#
# Unless required by applicable law or agreed to in writing,
# software distributed under the License is distributed on an
# "AS IS" BASIS, WITHOUT WARRANTIES OR CONDITIONS OF ANY
# KIND, either express or implied.  See the License for the
# specific language governing permissions and limitations
# under the License.
#

load("@bazel_tools//tools/build_defs/repo:git.bzl", "git_repository")

def graknlabs_graql():
    git_repository(
        name = "graknlabs_graql",
        remote = "https://github.com/graknlabs/graql",
        commit = "cfa8add6c3c71978c32b08a297d96ffd1d70ca98" # sync-marker: do not remove this comment, this is used for sync-dependencies by @graknlabs_graql
    )

def graknlabs_common():
    git_repository(
        name = "graknlabs_common",
        remote = "https://github.com/graknlabs/common",
        commit = "b364a7640585f54c81a0191d26ef75f3f608aea2" # sync-marker: do not remove this comment, this is used for sync-dependencies by @graknlabs_common
    )

def graknlabs_build_tools():
    git_repository(
        name = "graknlabs_build_tools",
        remote = "https://github.com/graknlabs/build-tools",
        commit = "ab6e79db993dbb387e2193084d8e063ccb1d73df", # sync-marker: do not remove this comment, this is used for sync-dependencies by @graknlabs_build_tools
    )

def graknlabs_grakn_core():
    git_repository(
        name = "graknlabs_grakn_core",
        remote = "https://github.com/graknlabs/grakn",
<<<<<<< HEAD
        commit = "0518f925b715158053fc3f8c4a65cb0f73cd3c42", # sync-marker: do not remove this comment, this is used for sync-dependencies by @graknlabs_grakn_core
=======
        commit = "907aa0b4d3c4d761a08c9256e4a908cd8e7e2e10", # sync-marker: do not remove this comment, this is used for sync-dependencies by @graknlabs_grakn_core
>>>>>>> 40a8cac0
    )

def graknlabs_protocol():
    git_repository(
        name = "graknlabs_protocol",
        remote = "https://github.com/graknlabs/protocol",
        commit = "42f980f5b86f0dd79115da76f2d1867578ac061a", # sync-marker: do not remove this comment, this is used for sync-dependencies by @graknlabs_protocol
    )

def graknlabs_verification():
    git_repository(
        name = "graknlabs_verification",
        remote = "https://github.com/graknlabs/verification",
        commit = "2e776ed631dd2c1162506adb2a560df8df8c71f5"
    )

def graknlabs_grabl_tracing():
    git_repository(
        name = "graknlabs_grabl_tracing",
        remote = "https://github.com/graknlabs/grabl-tracing",
        commit = "42f507d6b973cbc87d18a27ee83121c791295184"  # sync-marker: do not remove this comment, this is used for sync-dependencies by @graknlabs_grabl_tracing
    )<|MERGE_RESOLUTION|>--- conflicted
+++ resolved
@@ -44,11 +44,7 @@
     git_repository(
         name = "graknlabs_grakn_core",
         remote = "https://github.com/graknlabs/grakn",
-<<<<<<< HEAD
         commit = "0518f925b715158053fc3f8c4a65cb0f73cd3c42", # sync-marker: do not remove this comment, this is used for sync-dependencies by @graknlabs_grakn_core
-=======
-        commit = "907aa0b4d3c4d761a08c9256e4a908cd8e7e2e10", # sync-marker: do not remove this comment, this is used for sync-dependencies by @graknlabs_grakn_core
->>>>>>> 40a8cac0
     )
 
 def graknlabs_protocol():
