--- conflicted
+++ resolved
@@ -37,22 +37,14 @@
     git_repository(
         name = "graknlabs_grakn_core",
         remote = "https://github.com/graknlabs/grakn",
-<<<<<<< HEAD
-        commit = "f80aee55f64d37073ef5ee2418c076ee1f23fd57", # sync-marker: do not remove this comment, this is used for sync-dependencies by @graknlabs_grakn_core
-=======
         commit = "2c184db846a93ced9f8349bcd59c16bb626375b7", # sync-marker: do not remove this comment, this is used for sync-dependencies by @graknlabs_grakn_core
->>>>>>> 48321b87
     )
 
 def graknlabs_protocol():
     git_repository(
         name = "graknlabs_protocol",
         remote = "https://github.com/graknlabs/protocol",
-<<<<<<< HEAD
-        commit = "143b06e0559c8d52323e694fafd3a1b4169c969b", # sync-marker: do not remove this comment, this is used for sync-dependencies by @graknlabs_protocol
-=======
         commit = "246139d83ad8d3b5b3f37e2bf26d3b56fad4d8bc", # sync-marker: do not remove this comment, this is used for sync-dependencies by @graknlabs_protocol
->>>>>>> 48321b87
     )
 
 def graknlabs_behaviour():
