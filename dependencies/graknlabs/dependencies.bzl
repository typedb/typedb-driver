#
# GRAKN.AI - THE KNOWLEDGE GRAPH
# Copyright (C) 2018 Grakn Labs Ltd
#
# This program is free software: you can redistribute it and/or modify
# it under the terms of the GNU Affero General Public License as
# published by the Free Software Foundation, either version 3 of the
# License, or (at your option) any later version.
#
# This program is distributed in the hope that it will be useful,
# but WITHOUT ANY WARRANTY; without even the implied warranty of
# MERCHANTABILITY or FITNESS FOR A PARTICULAR PURPOSE.  See the
# GNU Affero General Public License for more details.
#
# You should have received a copy of the GNU Affero General Public License
# along with this program.  If not, see <https://www.gnu.org/licenses/>.
#

load("@bazel_tools//tools/build_defs/repo:git.bzl", "git_repository")

def graknlabs_grakn_core():
    # TODO: update to graknlabs/grakn before merging the PR
    git_repository(
        name = "graknlabs_grakn_core",
<<<<<<< HEAD
        remote = "https://github.com/lolski/grakn",
        commit = "2b4bdde3a8ecb61b5fdd2cafa97560d2c3628b34" # sync-marker: do not remove this comment, this is used for sync-dependencies by @graknlabs_grakn_core
=======
        remote = "https://github.com/graknlabs/grakn",
        commit = "97805cb86ac43484c749176c0942220ddd416c97" # sync-marker: do not remove this comment, this is used for sync-dependencies by @graknlabs_grakn_core
>>>>>>> 32015cc1
    )

def graknlabs_build_tools():
    # TODO: update to graknlabs/build-tools before merging the PR
    git_repository(
        name = "graknlabs_build_tools",
<<<<<<< HEAD
        remote = "https://github.com/lolski/build-tools",
        commit = "bd3c9df990e7fc464cebc9091c9309401d74f8b4", # sync-marker: do not remove this comment, this is used for sync-dependencies by @graknlabs_build_tools
=======
        remote = "https://github.com/graknlabs/build-tools",
        commit = "8c27174ad2818fdb7bffac5f9f2350de76696170", # sync-marker: do not remove this comment, this is used for sync-dependencies by @graknlabs_build_tools
>>>>>>> 32015cc1
    )<|MERGE_RESOLUTION|>--- conflicted
+++ resolved
@@ -19,27 +19,15 @@
 load("@bazel_tools//tools/build_defs/repo:git.bzl", "git_repository")
 
 def graknlabs_grakn_core():
-    # TODO: update to graknlabs/grakn before merging the PR
     git_repository(
         name = "graknlabs_grakn_core",
-<<<<<<< HEAD
         remote = "https://github.com/lolski/grakn",
-        commit = "2b4bdde3a8ecb61b5fdd2cafa97560d2c3628b34" # sync-marker: do not remove this comment, this is used for sync-dependencies by @graknlabs_grakn_core
-=======
-        remote = "https://github.com/graknlabs/grakn",
-        commit = "97805cb86ac43484c749176c0942220ddd416c97" # sync-marker: do not remove this comment, this is used for sync-dependencies by @graknlabs_grakn_core
->>>>>>> 32015cc1
+        commit = "894083f397ee1d75639c5d8ee7cba95a0cf9c720" # sync-marker: do not remove this comment, this is used for sync-dependencies by @graknlabs_grakn_core
     )
 
 def graknlabs_build_tools():
-    # TODO: update to graknlabs/build-tools before merging the PR
     git_repository(
         name = "graknlabs_build_tools",
-<<<<<<< HEAD
-        remote = "https://github.com/lolski/build-tools",
-        commit = "bd3c9df990e7fc464cebc9091c9309401d74f8b4", # sync-marker: do not remove this comment, this is used for sync-dependencies by @graknlabs_build_tools
-=======
         remote = "https://github.com/graknlabs/build-tools",
         commit = "8c27174ad2818fdb7bffac5f9f2350de76696170", # sync-marker: do not remove this comment, this is used for sync-dependencies by @graknlabs_build_tools
->>>>>>> 32015cc1
     )