#
# Licensed to the Apache Software Foundation (ASF) under one
# or more contributor license agreements.  See the NOTICE file
# distributed with this work for additional information
# regarding copyright ownership.  The ASF licenses this file
# to you under the Apache License, Version 2.0 (the
# "License"); you may not use this file except in compliance
# with the License.  You may obtain a copy of the License at
#
#   http://www.apache.org/licenses/LICENSE-2.0
#
# Unless required by applicable law or agreed to in writing,
# software distributed under the License is distributed on an
# "AS IS" BASIS, WITHOUT WARRANTIES OR CONDITIONS OF ANY
# KIND, either express or implied.  See the License for the
# specific language governing permissions and limitations
# under the License.
#

load("@bazel_tools//tools/build_defs/repo:git.bzl", "git_repository")

def graknlabs_graql():
    git_repository(
        name = "graknlabs_graql",
        remote = "https://github.com/graknlabs/graql",
        commit = "71e25d448805f34090bdd408205cdef7aa8eb929" # sync-marker: do not remove this comment, this is used for sync-dependencies by @graknlabs_graql
    )

def graknlabs_common():
    git_repository(
        name = "graknlabs_common",
        remote = "https://github.com/graknlabs/common",
        commit = "0.2.2" # sync-marker: do not remove this comment, this is used for sync-dependencies by @graknlabs_common
    )

def graknlabs_build_tools():
    git_repository(
        name = "graknlabs_build_tools",
        remote = "https://github.com/graknlabs/build-tools",
        commit = "6cf8cad67fa232d020869fde84e56984bf36d5e7", # sync-marker: do not remove this comment, this is used for sync-dependencies by @graknlabs_build_tools
    )

def graknlabs_grakn_core():
    git_repository(
        name = "graknlabs_grakn_core",
        remote = "https://github.com/graknlabs/grakn",
        commit = "df12cf25c37293f900da9c87fe103b719fe52b9d", # sync-marker: do not remove this comment, this is used for sync-dependencies by @graknlabs_grakn_core
    )

def graknlabs_protocol():
    git_repository(
        name = "graknlabs_protocol",
        remote = "https://github.com/graknlabs/protocol",
        commit = "82a29a5cef6b81894181c0d896a3f4f8b5db59fd", # sync-marker: do not remove this comment, this is used for sync-dependencies by @graknlabs_protocol
    )

def graknlabs_verification():
    git_repository(
        name = "graknlabs_verification",
<<<<<<< HEAD
        remote = "https://github.com/graknlabs/verification.git",
        commit = "39d50403ee4a30674e1c4f4f9ac29ec920e4a20d"

=======
        remote = "https://github.com/graknlabs/verification",
        commit = "39d50403ee4a30674e1c4f4f9ac29ec920e4a20d"
>>>>>>> f4b3362a
    )

def graknlabs_grabl_tracing():
    git_repository(
        name = "graknlabs_grabl_tracing",
        remote = "https://github.com/graknlabs/grabl-tracing",
        commit = "42f507d6b973cbc87d18a27ee83121c791295184"  # sync-marker: do not remove this comment, this is used for sync-dependencies by @graknlabs_grabl_tracing
    )<|MERGE_RESOLUTION|>--- conflicted
+++ resolved
@@ -57,14 +57,8 @@
 def graknlabs_verification():
     git_repository(
         name = "graknlabs_verification",
-<<<<<<< HEAD
-        remote = "https://github.com/graknlabs/verification.git",
-        commit = "39d50403ee4a30674e1c4f4f9ac29ec920e4a20d"
-
-=======
         remote = "https://github.com/graknlabs/verification",
         commit = "39d50403ee4a30674e1c4f4f9ac29ec920e4a20d"
->>>>>>> f4b3362a
     )
 
 def graknlabs_grabl_tracing():
