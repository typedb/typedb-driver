--- conflicted
+++ resolved
@@ -43,46 +43,27 @@
 def graknlabs_grakn_core():
     git_repository(
         name = "graknlabs_grakn_core",
-<<<<<<< HEAD
-        remote = "https://github.com/jmsfltchr/grakn",
-        commit = "ab68255d511b61058822365f4e1c78997b946323", # sync-marker: do not remove this comment, this is used for sync-dependencies by @graknlabs_grakn_core
-=======
         remote = "https://github.com/graknlabs/grakn",
-        commit = "782e6de10ccf7a8ab631d2e58e49a2b12222b796", # sync-marker: do not remove this comment, this is used for sync-dependencies by @graknlabs_grakn_core
->>>>>>> 71551b5d
+        commit = "f62fb919e352ae382865cc52345e583eae211153", # sync-marker: do not remove this comment, this is used for sync-dependencies by @graknlabs_grakn_core
     )
 
 def graknlabs_protocol():
     git_repository(
         name = "graknlabs_protocol",
-<<<<<<< HEAD
-        remote = "https://github.com/jmsfltchr/protocol",
-        commit = "87c5b205ab7b8747e05e9310cc8e64bdc34c41bc", # sync-marker: do not remove this comment, this is used for sync-dependencies by @graknlabs_protocol
-=======
         remote = "https://github.com/graknlabs/protocol",
         commit = "42f980f5b86f0dd79115da76f2d1867578ac061a", # sync-marker: do not remove this comment, this is used for sync-dependencies by @graknlabs_protocol
->>>>>>> 71551b5d
     )
 
 def graknlabs_verification():
     git_repository(
         name = "graknlabs_verification",
-<<<<<<< HEAD
-        remote = "git@github.com:graknlabs/verification.git",
-        commit = "aa591c4851744b8314f4e6ca2a41b6ccd153ac07"
-=======
         remote = "https://github.com/graknlabs/verification",
         commit = "cc7237bcf1babbf46c281476971849a1872048e2"
->>>>>>> 71551b5d
     )
 
 def graknlabs_grabl_tracing():
     git_repository(
         name = "graknlabs_grabl_tracing",
         remote = "https://github.com/graknlabs/grabl-tracing",
-<<<<<<< HEAD
-        commit = "141c88df6f3b7e1aaad960c20da3397a2669479f"
-=======
         commit = "42f507d6b973cbc87d18a27ee83121c791295184"  # sync-marker: do not remove this comment, this is used for sync-dependencies by @graknlabs_grabl_tracing
->>>>>>> 71551b5d
     )