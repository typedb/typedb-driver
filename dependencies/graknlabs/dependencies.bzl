--- conflicted
+++ resolved
@@ -57,13 +57,9 @@
 def graknlabs_verification():
     git_repository(
         name = "graknlabs_verification",
-<<<<<<< HEAD
         remote = "git@github.com:graknlabs/verification.git",
-        commit = "5645e13f5771cf520a4cf002a4cb36f1338af41d"
-=======
-        remote = "https://github.com/graknlabs/verification",
         commit = "fdda1f33f7c09d488754cd8df22bc42409432e62"
->>>>>>> 43cd0c34
+
     )
 
 def graknlabs_grabl_tracing():
