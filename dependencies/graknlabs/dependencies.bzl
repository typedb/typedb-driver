#
# Licensed to the Apache Software Foundation (ASF) under one
# or more contributor license agreements.  See the NOTICE file
# distributed with this work for additional information
# regarding copyright ownership.  The ASF licenses this file
# to you under the Apache License, Version 2.0 (the
# "License"); you may not use this file except in compliance
# with the License.  You may obtain a copy of the License at
#
#   http://www.apache.org/licenses/LICENSE-2.0
#
# Unless required by applicable law or agreed to in writing,
# software distributed under the License is distributed on an
# "AS IS" BASIS, WITHOUT WARRANTIES OR CONDITIONS OF ANY
# KIND, either express or implied.  See the License for the
# specific language governing permissions and limitations
# under the License.
#

load("@bazel_tools//tools/build_defs/repo:git.bzl", "git_repository")

def graknlabs_graql():
    git_repository(
        name = "graknlabs_graql",
        remote = "https://github.com/graknlabs/graql",
        tag = "1.0.6" # sync-marker: do not remove this comment, this is used for sync-dependencies by @graknlabs_graql
    )

def graknlabs_common():
    git_repository(
        name = "graknlabs_common",
        remote = "https://github.com/graknlabs/common",
        tag = "0.2.2" # sync-marker: do not remove this comment, this is used for sync-dependencies by @graknlabs_common
    )

def graknlabs_build_tools():
    git_repository(
        name = "graknlabs_build_tools",
        remote = "https://github.com/graknlabs/build-tools",
        commit = "abbee2441ccb14c5e9ff12eb7668ecc89d1c6b1d", # sync-marker: do not remove this comment, this is used for sync-dependencies by @graknlabs_build_tools
    )

def graknlabs_grakn_core():
    git_repository(
        name = "graknlabs_grakn_core",
<<<<<<< HEAD
        remote = "https://github.com/flyingsilverfin/grakn",
        commit = "35d9dab706829deae3884dae217303d6efa5ca97", # sync-marker: do not remove this comment, this is used for sync-dependencies by @graknlabs_grakn_core
=======
        remote = "https://github.com/graknlabs/grakn",
        tag = "1.7.1", # sync-marker: do not remove this comment, this is used for sync-dependencies by @graknlabs_grakn_core
>>>>>>> f8f272e0
    )

def graknlabs_protocol():
    git_repository(
        name = "graknlabs_protocol",
<<<<<<< HEAD
        remote = "https://github.com/flyingsilverfin/protocol",
        commit = "87cdf74ed08d9ba541d31494ca5bc8ccccf12ef2", # sync-marker: do not remove this comment, this is used for sync-dependencies by @graknlabs_protocol
=======
        remote = "https://github.com/graknlabs/protocol",
        tag = "1.0.5", # sync-marker: do not remove this comment, this is used for sync-dependencies by @graknlabs_protocol
>>>>>>> f8f272e0
    )

def graknlabs_verification():
    git_repository(
        name = "graknlabs_verification",
        remote = "https://github.com/graknlabs/verification",
        commit = "20d11701e37fc80fdc33d084e3972c61ec144903", # sync-marker: do not remove this comment, this is used for sync-dependencies by @graknlabs_verification
    )

def graknlabs_grabl_tracing():
    git_repository(
        name = "graknlabs_grabl_tracing",
        remote = "https://github.com/graknlabs/grabl-tracing",
        tag = "0.1.0"  # sync-marker: do not remove this comment, this is used for sync-dependencies by @graknlabs_grabl_tracing
    )<|MERGE_RESOLUTION|>--- conflicted
+++ resolved
@@ -43,25 +43,15 @@
 def graknlabs_grakn_core():
     git_repository(
         name = "graknlabs_grakn_core",
-<<<<<<< HEAD
         remote = "https://github.com/flyingsilverfin/grakn",
         commit = "35d9dab706829deae3884dae217303d6efa5ca97", # sync-marker: do not remove this comment, this is used for sync-dependencies by @graknlabs_grakn_core
-=======
-        remote = "https://github.com/graknlabs/grakn",
-        tag = "1.7.1", # sync-marker: do not remove this comment, this is used for sync-dependencies by @graknlabs_grakn_core
->>>>>>> f8f272e0
     )
 
 def graknlabs_protocol():
     git_repository(
         name = "graknlabs_protocol",
-<<<<<<< HEAD
         remote = "https://github.com/flyingsilverfin/protocol",
         commit = "87cdf74ed08d9ba541d31494ca5bc8ccccf12ef2", # sync-marker: do not remove this comment, this is used for sync-dependencies by @graknlabs_protocol
-=======
-        remote = "https://github.com/graknlabs/protocol",
-        tag = "1.0.5", # sync-marker: do not remove this comment, this is used for sync-dependencies by @graknlabs_protocol
->>>>>>> f8f272e0
     )
 
 def graknlabs_verification():
