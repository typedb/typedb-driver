--- conflicted
+++ resolved
@@ -43,32 +43,22 @@
 def graknlabs_grakn_core():
     git_repository(
         name = "graknlabs_grakn_core",
-<<<<<<< HEAD
         remote = "https://github.com/flyingsilverfin/grakn",
         commit = "35d9dab706829deae3884dae217303d6efa5ca97", # sync-marker: do not remove this comment, this is used for sync-dependencies by @graknlabs_grakn_core
-=======
-        remote = "https://github.com/graknlabs/grakn",
-        commit = "8008ae59673b7eda8f12be7af5c40433e697959f", # sync-marker: do not remove this comment, this is used for sync-dependencies by @graknlabs_grakn_core
->>>>>>> 6074059c
     )
 
 def graknlabs_protocol():
     git_repository(
         name = "graknlabs_protocol",
-<<<<<<< HEAD
         remote = "https://github.com/flyingsilverfin/protocol",
         commit = "87cdf74ed08d9ba541d31494ca5bc8ccccf12ef2", # sync-marker: do not remove this comment, this is used for sync-dependencies by @graknlabs_protocol
-=======
-        remote = "https://github.com/graknlabs/protocol",
-        commit = "2777c5e6f1d854b03732b8782fff4f029c58bafa", # sync-marker: do not remove this comment, this is used for sync-dependencies by @graknlabs_protocol
->>>>>>> 6074059c
     )
 
 def graknlabs_verification():
     git_repository(
         name = "graknlabs_verification",
         remote = "https://github.com/graknlabs/verification",
-        commit = "82e14c0b439006c7c62b5b2a440396c10a82d44f", # sync-marker: do not remove this comment, this is used for sync-dependencies by @graknlabs_verification
+        commit = "20d11701e37fc80fdc33d084e3972c61ec144903", # sync-marker: do not remove this comment, this is used for sync-dependencies by @graknlabs_verification
     )
 
 def graknlabs_grabl_tracing():
