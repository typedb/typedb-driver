--- conflicted
+++ resolved
@@ -58,9 +58,5 @@
     git_repository(
         name = "graknlabs_verification",
         remote = "https://github.com/graknlabs/verification",
-<<<<<<< HEAD
-        commit = "d2ba7fe88d67dd75152c20e7858c64f8b2be37e5"
-=======
         commit = "4751651f2129e9a09cfc41e3d5cd77721c8f6bb4"
->>>>>>> 76f5b9af
     )