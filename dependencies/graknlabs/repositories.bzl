#
# Licensed to the Apache Software Foundation (ASF) under one
# or more contributor license agreements.  See the NOTICE file
# distributed with this work for additional information
# regarding copyright ownership.  The ASF licenses this file
# to you under the Apache License, Version 2.0 (the
# "License"); you may not use this file except in compliance
# with the License.  You may obtain a copy of the License at
#
#   http://www.apache.org/licenses/LICENSE-2.0
#
# Unless required by applicable law or agreed to in writing,
# software distributed under the License is distributed on an
# "AS IS" BASIS, WITHOUT WARRANTIES OR CONDITIONS OF ANY
# KIND, either express or implied.  See the License for the
# specific language governing permissions and limitations
# under the License.
#

load("@bazel_tools//tools/build_defs/repo:git.bzl", "git_repository")

def graknlabs_graql():
    git_repository(
        name = "graknlabs_graql",
        remote = "https://github.com/graknlabs/graql",
<<<<<<< HEAD
        tag = "2.0.0" # sync-marker: do not remove this comment, this is used for sync-dependencies by @graknlabs_graql
=======
        commit = "754b56a8a850d209785b9eb663a4331b9a8a16d6" # sync-marker: do not remove this comment, this is used for sync-dependencies by @graknlabs_graql
>>>>>>> 1bec2d26
    )

def graknlabs_common():
    git_repository(
        name = "graknlabs_common",
        remote = "https://github.com/graknlabs/common",
<<<<<<< HEAD
        tag = "2.0.0" # sync-marker: do not remove this comment, this is used for sync-dependencies by @graknlabs_common
=======
        commit = "ae9d0a83f264faf6e2afbe36ea20b7f0525c7bfa" # sync-marker: do not remove this comment, this is used for sync-dependencies by @graknlabs_common
>>>>>>> 1bec2d26
    )

def graknlabs_dependencies():
    git_repository(
        name = "graknlabs_dependencies",
        remote = "https://github.com/graknlabs/dependencies",
        commit = "adb0d08bf56a64ae7d731800cfc0f85c63733cf1", # sync-marker: do not remove this comment, this is used for sync-dependencies by @graknlabs_dependencies
    )

def graknlabs_protocol():
    git_repository(
        name = "graknlabs_protocol",
        remote = "https://github.com/graknlabs/protocol",
<<<<<<< HEAD
        tag = "2.0.0", # sync-marker: do not remove this comment, this is used for sync-dependencies by @graknlabs_protocol
=======
        commit = "71b277adb6b2ad249da4d1f5e2ae9079b0d70a48", # sync-marker: do not remove this comment, this is used for sync-dependencies by @graknlabs_protocol
>>>>>>> 1bec2d26
    )

def graknlabs_behaviour():
    git_repository(
        name = "graknlabs_behaviour",
        remote = "https://github.com/graknlabs/behaviour",
        commit = "f5277aaf442894f15d8185c577d3c8dec04fd6ad", # sync-marker: do not remove this comment, this is used for sync-dependencies by @graknlabs_behaviour
    )

def graknlabs_grabl_tracing():
    git_repository(
        name = "graknlabs_grabl_tracing",
        remote = "https://github.com/graknlabs/grabl-tracing",
<<<<<<< HEAD
        tag = "2.0.0"  # sync-marker: do not remove this comment, this is used for sync-dependencies by @graknlabs_grabl_tracing
=======
        commit = "3ea1d2be304c9da1cf817aad3b4b89b539922161"  # sync-marker: do not remove this comment, this is used for sync-dependencies by @graknlabs_grabl_tracing
>>>>>>> 1bec2d26
    )<|MERGE_RESOLUTION|>--- conflicted
+++ resolved
@@ -23,22 +23,14 @@
     git_repository(
         name = "graknlabs_graql",
         remote = "https://github.com/graknlabs/graql",
-<<<<<<< HEAD
         tag = "2.0.0" # sync-marker: do not remove this comment, this is used for sync-dependencies by @graknlabs_graql
-=======
-        commit = "754b56a8a850d209785b9eb663a4331b9a8a16d6" # sync-marker: do not remove this comment, this is used for sync-dependencies by @graknlabs_graql
->>>>>>> 1bec2d26
     )
 
 def graknlabs_common():
     git_repository(
         name = "graknlabs_common",
         remote = "https://github.com/graknlabs/common",
-<<<<<<< HEAD
         tag = "2.0.0" # sync-marker: do not remove this comment, this is used for sync-dependencies by @graknlabs_common
-=======
-        commit = "ae9d0a83f264faf6e2afbe36ea20b7f0525c7bfa" # sync-marker: do not remove this comment, this is used for sync-dependencies by @graknlabs_common
->>>>>>> 1bec2d26
     )
 
 def graknlabs_dependencies():
@@ -52,11 +44,7 @@
     git_repository(
         name = "graknlabs_protocol",
         remote = "https://github.com/graknlabs/protocol",
-<<<<<<< HEAD
         tag = "2.0.0", # sync-marker: do not remove this comment, this is used for sync-dependencies by @graknlabs_protocol
-=======
-        commit = "71b277adb6b2ad249da4d1f5e2ae9079b0d70a48", # sync-marker: do not remove this comment, this is used for sync-dependencies by @graknlabs_protocol
->>>>>>> 1bec2d26
     )
 
 def graknlabs_behaviour():
@@ -70,9 +58,5 @@
     git_repository(
         name = "graknlabs_grabl_tracing",
         remote = "https://github.com/graknlabs/grabl-tracing",
-<<<<<<< HEAD
         tag = "2.0.0"  # sync-marker: do not remove this comment, this is used for sync-dependencies by @graknlabs_grabl_tracing
-=======
-        commit = "3ea1d2be304c9da1cf817aad3b4b89b539922161"  # sync-marker: do not remove this comment, this is used for sync-dependencies by @graknlabs_grabl_tracing
->>>>>>> 1bec2d26
     )