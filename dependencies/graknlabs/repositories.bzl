#
# Licensed to the Apache Software Foundation (ASF) under one
# or more contributor license agreements.  See the NOTICE file
# distributed with this work for additional information
# regarding copyright ownership.  The ASF licenses this file
# to you under the Apache License, Version 2.0 (the
# "License"); you may not use this file except in compliance
# with the License.  You may obtain a copy of the License at
#
#   http://www.apache.org/licenses/LICENSE-2.0
#
# Unless required by applicable law or agreed to in writing,
# software distributed under the License is distributed on an
# "AS IS" BASIS, WITHOUT WARRANTIES OR CONDITIONS OF ANY
# KIND, either express or implied.  See the License for the
# specific language governing permissions and limitations
# under the License.
#

load("@bazel_tools//tools/build_defs/repo:git.bzl", "git_repository")

def graknlabs_graql():
    git_repository(
        name = "graknlabs_graql",
        remote = "https://github.com/graknlabs/graql",
        commit = "e96ba1d4e0ea9fe98b87453b23193306ae56a195" # sync-marker: do not remove this comment, this is used for sync-dependencies by @graknlabs_graql
    )

def graknlabs_common():
    git_repository(
        name = "graknlabs_common",
        remote = "https://github.com/graknlabs/common",
        commit = "04e609d57781bca5c32483f0da6602f7a6d02515" # sync-marker: do not remove this comment, this is used for sync-dependencies by @graknlabs_common
    )

def graknlabs_bazel_distribution():
    git_repository(
        name = "graknlabs_bazel_distribution",
        remote = "https://github.com/graknlabs/bazel-distribution",
        commit = "ba4a7d6e6fa98fcb44e7c6eae492aeeb9d85001b" # sync-marker: do not remove this comment, this is used for sync-dependencies by @graknlabs_bazel_distribution
    )

def graknlabs_dependencies():
    git_repository(
        name = "graknlabs_dependencies",
        remote = "https://github.com/graknlabs/dependencies",
        commit = "ca7d021093fe1308b7da52d45809bf06a1d95bc6", # sync-marker: do not remove this comment, this is used for sync-dependencies by @graknlabs_dependencies
    )

def graknlabs_protocol():
    git_repository(
        name = "graknlabs_protocol",
        remote = "https://github.com/graknlabs/protocol",
        commit = "94d7b4fbf299a8d1fca062f5f55f886be182f50b", # sync-marker: do not remove this comment, this is used for sync-dependencies by @graknlabs_protocol
    )

def graknlabs_behaviour():
    git_repository(
        name = "graknlabs_behaviour",
        remote = "https://github.com/graknlabs/behaviour",
<<<<<<< HEAD
        commit = "71f72dce4e7b46488f0f1f5a6c457018b83660c5", # sync-marker: do not remove this comment, this is used for sync-dependencies by @graknlabs_behaviour
=======
        commit = "4af6ff676f0a5f464686c8373c5e493229bece6e", # sync-marker: do not remove this comment, this is used for sync-dependencies by @graknlabs_behaviour
>>>>>>> 92a4276e
    )

def graknlabs_grabl_tracing():
    git_repository(
        name = "graknlabs_grabl_tracing",
        remote = "https://github.com/graknlabs/grabl-tracing",
        tag = "2.0.0-alpha"  # sync-marker: do not remove this comment, this is used for sync-dependencies by @graknlabs_grabl_tracing
    )<|MERGE_RESOLUTION|>--- conflicted
+++ resolved
@@ -58,11 +58,7 @@
     git_repository(
         name = "graknlabs_behaviour",
         remote = "https://github.com/graknlabs/behaviour",
-<<<<<<< HEAD
         commit = "71f72dce4e7b46488f0f1f5a6c457018b83660c5", # sync-marker: do not remove this comment, this is used for sync-dependencies by @graknlabs_behaviour
-=======
-        commit = "4af6ff676f0a5f464686c8373c5e493229bece6e", # sync-marker: do not remove this comment, this is used for sync-dependencies by @graknlabs_behaviour
->>>>>>> 92a4276e
     )
 
 def graknlabs_grabl_tracing():
