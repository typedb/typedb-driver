--- conflicted
+++ resolved
@@ -30,11 +30,7 @@
     git_repository(
         name = "graknlabs_common",
         remote = "https://github.com/graknlabs/common",
-<<<<<<< HEAD
-        commit = "94e57d35961cee91fe2280317a15f5034a6fe95a" # sync-marker: do not remove this comment, this is used for sync-dependencies by @graknlabs_common
-=======
         tag = "2.0.0-alpha-9" # sync-marker: do not remove this comment, this is used for sync-dependencies by @graknlabs_common
->>>>>>> 1a9ed8e9
     )
 
 def graknlabs_dependencies():
